--- conflicted
+++ resolved
@@ -205,7 +205,6 @@
 if(ENABLE_OPENEXR_SUPPORT)
   find_package(OpenEXR REQUIRED)
   target_link_libraries(${PROJECT_NAME} PUBLIC OpenEXR::OpenEXR)
-<<<<<<< HEAD
 endif()
 
 if(BUILD_XBOX_EXTS_SCARLETT AND WIN32)
@@ -227,8 +226,6 @@
     else()
         message(FATAL_ERROR "Building Xbox extensions requires GameDKLatest or XboxOneXDKLatest")
     endif()
-=======
->>>>>>> 7e7b11db
 endif()
 
 if(NOT MINGW)
@@ -263,7 +260,6 @@
         CHECK_INCLUDE_FILE_CXX(xdk.h XDKLegacy_HEADER)
         if(NOT XDKLegacy_HEADER)
             message(FATAL_ERROR "Legacy Xbox One XDK required to build for Durango.")
-<<<<<<< HEAD
         endif()
         target_compile_definitions(${PROJECT_NAME} PUBLIC WINAPI_FAMILY=WINAPI_FAMILY_TV_TITLE _XBOX_ONE _TITLE MONOLITHIC=1)
     else()
@@ -271,15 +267,6 @@
         if(NOT GXDK_HEADER)
             message(FATAL_ERROR "Microsoft GDK with Xbox Extensions required to build for Xbox. See https://aka.ms/gdkx")
         endif()
-=======
-        endif()
-        target_compile_definitions(${PROJECT_NAME} PUBLIC WINAPI_FAMILY=WINAPI_FAMILY_TV_TITLE _XBOX_ONE _TITLE MONOLITHIC=1)
-    else()
-        CHECK_INCLUDE_FILE_CXX(gxdk.h GXDK_HEADER)
-        if(NOT GXDK_HEADER)
-            message(FATAL_ERROR "Microsoft GDK with Xbox Extensions required to build for Xbox. See https://aka.ms/gdkx")
-        endif()
->>>>>>> 7e7b11db
         target_compile_definitions(${PROJECT_NAME} PUBLIC WINAPI_FAMILY=WINAPI_FAMILY_GAMES)
         if(XBOX_CONSOLE_TARGET STREQUAL "scarlett")
             CHECK_INCLUDE_FILE_CXX(d3d12_xs.h D3D12XS_HEADER)
@@ -359,19 +346,11 @@
     Texdiag/texdiag.cpp
     Texdiag/texdiag.rc
     Texdiag/settings.manifest)
-<<<<<<< HEAD
-  target_link_libraries(texdiag ${PROJECT_NAME} ole32.lib version.lib)
-  source_group(texdiag REGULAR_EXPRESSION Texdiag/*.*)
-
-  if(BC_USE_OPENMP)
-    target_link_libraries(texconv OpenMP::OpenMP_CXX)
-=======
   target_link_libraries(texdiag PRIVATE ${PROJECT_NAME} ole32.lib version.lib)
   source_group(texdiag REGULAR_EXPRESSION Texdiag/*.*)
 
   if(BC_USE_OPENMP)
     target_link_libraries(texconv PRIVATE OpenMP::OpenMP_CXX)
->>>>>>> 7e7b11db
   endif()
 
   if(ENABLE_OPENEXR_SUPPORT)
@@ -487,7 +466,6 @@
 
 if(CMAKE_CXX_COMPILER_ID MATCHES "Clang")
     set(WarningsLib -Wall -Wpedantic -Wextra)
-<<<<<<< HEAD
 
     if((BUILD_XBOX_EXTS_XBOXONE OR BUILD_XBOX_EXTS_SCARLETT) AND WIN32)
         list(APPEND WarningsLib "-Wno-microsoft-enum-value" "-Wno-non-virtual-dtor" "-Wno-ignored-pragmas" "-Wno-deprecated-dynamic-exception-spec")
@@ -501,13 +479,6 @@
     endif()
     target_compile_options(${PROJECT_NAME} PRIVATE ${WarningsLib})
 
-=======
-    if(CMAKE_CXX_COMPILER_VERSION VERSION_GREATER_EQUAL 16.0)
-        list(APPEND WarningsLib "-Wno-unsafe-buffer-usage")
-    endif()
-    target_compile_options(${PROJECT_NAME} PRIVATE ${WarningsLib})
-
->>>>>>> 7e7b11db
     set(WarningsEXE ${WarningsLib} "-Wno-c++98-compat" "-Wno-c++98-compat-pedantic" "-Wno-switch" "-Wno-switch-enum" "-Wno-covered-switch-default" "-Wno-language-extension-token" "-Wno-missing-prototypes" "-Wno-global-constructors" "-Wno-double-promotion")
     foreach(t IN LISTS TOOL_EXES)
       target_compile_options(${t} PRIVATE ${WarningsEXE})
