# Copyright (c) Microsoft Corporation.
# Licensed under the MIT License.

cmake_minimum_required (VERSION 3.20)

set(DIRECTXTEX_VERSION 1.9.7)

project (DirectXTex
  VERSION ${DIRECTXTEX_VERSION}
  DESCRIPTION "DirectX Texture Library"
  HOMEPAGE_URL "https://go.microsoft.com/fwlink/?LinkId=248926"
  LANGUAGES CXX)

option(BUILD_TOOLS "Build tex command-line tools" ON)

option(BUILD_SAMPLE "Build DDSView sample" ON)

# Includes the functions for Direct3D 11 resources and DirectCompute compression
option(BUILD_DX11 "Build with DirectX11 Runtime support" ON)

# Includes the functions for creating Direct3D 12 resources at runtime
option(BUILD_DX12 "Build with DirectX12 Runtime support" ON)

# Enable the use of OpenMP for software BC6H/BC7 compression
option(BC_USE_OPENMP "Build with OpenMP support" ON)

option(ENABLE_CODE_ANALYSIS "Use Static Code Analysis on build" OFF)

option(USE_PREBUILT_SHADERS "Use externally built HLSL shaders" OFF)

# Includes the functions for loading/saving OpenEXR files at runtime
option(ENABLE_OPENEXR_SUPPORT "Build with OpenEXR support" OFF)

set(CMAKE_CXX_STANDARD 17)
set(CMAKE_CXX_STANDARD_REQUIRED ON)
set(CMAKE_CXX_EXTENSIONS OFF)

set(CMAKE_ARCHIVE_OUTPUT_DIRECTORY "${CMAKE_BINARY_DIR}/bin/CMake")
set(CMAKE_LIBRARY_OUTPUT_DIRECTORY "${CMAKE_BINARY_DIR}/bin/CMake")
set(CMAKE_RUNTIME_OUTPUT_DIRECTORY "${CMAKE_BINARY_DIR}/bin/CMake")

if(DEFINED VCPKG_TARGET_ARCHITECTURE)
    set(DIRECTX_ARCH ${VCPKG_TARGET_ARCHITECTURE})
elseif(CMAKE_GENERATOR_PLATFORM MATCHES "^[Ww][Ii][Nn]32$")
    set(DIRECTX_ARCH x86)
elseif(CMAKE_GENERATOR_PLATFORM MATCHES "^[Xx]64$")
    set(DIRECTX_ARCH x64)
elseif(CMAKE_GENERATOR_PLATFORM MATCHES "^[Aa][Rr][Mm]$")
    set(DIRECTX_ARCH arm)
elseif(CMAKE_GENERATOR_PLATFORM MATCHES "^[Aa][Rr][Mm]64$")
    set(DIRECTX_ARCH arm64)
endif()

include(GNUInstallDirs)

#--- Library
set(LIBRARY_HEADERS
    DirectXTex/DirectXTex.h
    DirectXTex/DirectXTex.inl)

set(LIBRARY_SOURCES
    DirectXTex/BC.h
    DirectXTex/DDS.h
    DirectXTex/DirectXTexP.h
    DirectXTex/filters.h
    DirectXTex/scoped.h
    DirectXTex/BC.cpp
    DirectXTex/BC4BC5.cpp
    DirectXTex/BC6HBC7.cpp
    DirectXTex/DirectXTexCompress.cpp
    DirectXTex/DirectXTexConvert.cpp
    DirectXTex/DirectXTexDDS.cpp
    DirectXTex/DirectXTexHDR.cpp
    DirectXTex/DirectXTexImage.cpp
    DirectXTex/DirectXTexMipmaps.cpp
    DirectXTex/DirectXTexMisc.cpp
    DirectXTex/DirectXTexNormalMaps.cpp
    DirectXTex/DirectXTexPMAlpha.cpp
    DirectXTex/DirectXTexResize.cpp
    DirectXTex/DirectXTexTGA.cpp
    DirectXTex/DirectXTexUtil.cpp)

if(WIN32)
   set(LIBRARY_SOURCES ${LIBRARY_SOURCES}
       DirectXTex/DirectXTexFlipRotate.cpp
       DirectXTex/DirectXTexWIC.cpp)
endif()

set(SHADER_SOURCES
    DirectXTex/Shaders/BC6HEncode.hlsl
    DirectXTex/Shaders/BC7Encode.hlsl)

if(BUILD_DX11 AND WIN32)
   set(LIBRARY_SOURCES ${LIBRARY_SOURCES}
       DirectXTex/BCDirectCompute.h
       DirectXTex/BCDirectCompute.cpp
       DirectXTex/DirectXTexCompressGPU.cpp
       DirectXTex/DirectXTexD3D11.cpp)
endif()

if(BUILD_DX12)
   set(LIBRARY_SOURCES ${LIBRARY_SOURCES}
       DirectXTex/d3dx12.h
       DirectXTex/DirectXTexD3D12.cpp)
endif()

if(ENABLE_OPENEXR_SUPPORT)
   set(LIBRARY_HEADERS ${LIBRARY_HEADERS}
       Auxiliary/DirectXTexEXR.h)

   set(LIBRARY_SOURCES ${LIBRARY_SOURCES}
       Auxiliary/DirectXTexEXR.cpp)
endif()

if(BUILD_DX11 AND WIN32)
    if(NOT COMPILED_SHADERS)
        if(USE_PREBUILT_SHADERS)
            message(FATAL_ERROR "ERROR: Using prebuilt shaders requires the COMPILED_SHADERS variable is set")
        endif()
        set(COMPILED_SHADERS ${CMAKE_CURRENT_BINARY_DIR}/Shaders/Compiled)
        file(MAKE_DIRECTORY ${COMPILED_SHADERS})
    else()
        file(TO_CMAKE_PATH ${COMPILED_SHADERS} COMPILED_SHADERS)
    endif()

    set(LIBRARY_SOURCES ${LIBRARY_SOURCES}
        ${COMPILED_SHADERS}/BC6HEncode_EncodeBlockCS.inc)

    if(NOT USE_PREBUILT_SHADERS)
        add_custom_command(
            OUTPUT "${COMPILED_SHADERS}/BC6HEncode_EncodeBlockCS.inc"
            MAIN_DEPENDENCY "${PROJECT_SOURCE_DIR}/DirectXTex/Shaders/CompileShaders.cmd"
            DEPENDS ${SHADER_SOURCES}
            COMMENT "Generating HLSL shaders..."
            COMMAND ${CMAKE_COMMAND} -E env CompileShadersOutput="${COMPILED_SHADERS}" CompileShaders.cmd > "${COMPILED_SHADERS}/compileshaders.log"
            WORKING_DIRECTORY "${PROJECT_SOURCE_DIR}/DirectXTex/Shaders"
            USES_TERMINAL)
    endif()
endif()

add_library(${PROJECT_NAME} STATIC ${LIBRARY_SOURCES} ${LIBRARY_HEADERS})

if(BUILD_DX11 AND WIN32)
   target_include_directories(${PROJECT_NAME} PRIVATE ${COMPILED_SHADERS})
endif()

source_group(${PROJECT_NAME} REGULAR_EXPRESSION DirectXTex/*.*)

target_include_directories(${PROJECT_NAME} PUBLIC
  $<BUILD_INTERFACE:${CMAKE_CURRENT_SOURCE_DIR}/DirectXTex>
  $<INSTALL_INTERFACE:${CMAKE_INSTALL_INCLUDEDIR}>)

target_compile_features(${PROJECT_NAME} PUBLIC cxx_std_11)

if(ENABLE_OPENEXR_SUPPORT)
  find_package(OpenEXR REQUIRED)
  target_link_libraries(${PROJECT_NAME} PRIVATE OpenEXR::OpenEXR)
endif()

if(NOT MINGW)
    target_precompile_headers(${PROJECT_NAME} PRIVATE DirectXTex/DirectXTexP.h)
endif()

if(MINGW OR (NOT WIN32) OR VCPKG_TOOLCHAIN)
    message("INFO: Using VCPKG for DirectX-Headers and DirectXMath.")
    find_package(directx-headers CONFIG REQUIRED)
    find_package(directxmath CONFIG REQUIRED)
    target_link_libraries(${PROJECT_NAME} PRIVATE Microsoft::DirectX-Headers Microsoft::DirectXMath)
    target_compile_definitions(${PROJECT_NAME} PRIVATE USING_DIRECTX_HEADERS)
endif()

#--- Package
include(CMakePackageConfigHelpers)

string(TOLOWER ${PROJECT_NAME} PACKAGE_NAME)

write_basic_package_version_file(
  ${PACKAGE_NAME}-config-version.cmake
  VERSION ${DIRECTXTEX_VERSION}
  COMPATIBILITY AnyNewerVersion)

install(TARGETS ${PROJECT_NAME}
  EXPORT ${PROJECT_NAME}-targets
  ARCHIVE DESTINATION ${CMAKE_INSTALL_LIBDIR}
  LIBRARY DESTINATION ${CMAKE_INSTALL_LIBDIR}
  RUNTIME DESTINATION ${CMAKE_INSTALL_BINDIR})

configure_package_config_file(${CMAKE_CURRENT_SOURCE_DIR}/build/${PROJECT_NAME}-config.cmake.in
  ${CMAKE_CURRENT_BINARY_DIR}/${PACKAGE_NAME}-config.cmake
  INSTALL_DESTINATION ${CMAKE_INSTALL_DATAROOTDIR}/${PACKAGE_NAME})

install(EXPORT ${PROJECT_NAME}-targets
  FILE ${PROJECT_NAME}-targets.cmake
  NAMESPACE Microsoft::
  DESTINATION ${CMAKE_INSTALL_DATAROOTDIR}/${PACKAGE_NAME})

install(FILES ${LIBRARY_HEADERS}
  DESTINATION ${CMAKE_INSTALL_INCLUDEDIR})

install(FILES
    ${CMAKE_CURRENT_BINARY_DIR}/${PACKAGE_NAME}-config.cmake
    ${CMAKE_CURRENT_BINARY_DIR}/${PACKAGE_NAME}-config-version.cmake
  DESTINATION ${CMAKE_INSTALL_DATAROOTDIR}/${PACKAGE_NAME})

#--- Command-line tools
if(BUILD_TOOLS AND WIN32 AND (NOT WINDOWS_STORE))
  set(TOOL_EXES texassemble texconv texdiag)

  add_executable(texassemble
    Texassemble/texassemble.cpp
    Texassemble/texassemble.rc
    Texassemble/AnimatedGif.cpp)
  target_link_libraries(texassemble ${PROJECT_NAME} ole32.lib version.lib)
  source_group(texassemble REGULAR_EXPRESSION Texassemble/*.*)

  add_executable(texconv
    Texconv/texconv.cpp
    Texconv/texconv.rc
    Texconv/ExtendedBMP.cpp
    Texconv/PortablePixMap.cpp)
  target_link_libraries(texconv ${PROJECT_NAME} ole32.lib shell32.lib version.lib)
  source_group(texconv REGULAR_EXPRESSION Texconv/*.*)

  add_executable(texdiag
    Texdiag/texdiag.cpp
    Texdiag/texdiag.rc)
  target_link_libraries(texdiag ${PROJECT_NAME} ole32.lib version.lib)
  source_group(texdiag REGULAR_EXPRESSION Texdiag/*.*)

  if(ENABLE_OPENEXR_SUPPORT)
    foreach(t IN LISTS TOOL_EXES)
      target_include_directories(${t} PRIVATE Auxiliary)
      target_link_libraries(${t} ${OPENEXR_ILMIMF_LIBRARY})
      target_compile_options(${t} PRIVATE -DUSE_OPENEXR)
    endforeach()
  endif()
endif()

#--- DDSView sample
if(BUILD_SAMPLE AND BUILD_DX11 AND WIN32 AND (NOT WINDOWS_STORE))
  list(APPEND TOOL_EXES ddsview)

  if(NOT COMPILED_DDSVIEW_SHADERS)
      if(USE_PREBUILT_SHADERS)
          message(FATAL_ERROR "ERROR: Using prebuilt shaders requires the COMPILED_DDSVIEW_SHADERS variable is set")
      endif()
      set(COMPILED_DDSVIEW_SHADERS ${CMAKE_CURRENT_BINARY_DIR}/Shaders/Compiled)
      file(MAKE_DIRECTORY ${COMPILED_DDSVIEW_SHADERS})
  else()
      file(TO_CMAKE_PATH ${COMPILED_DDSVIEW_SHADERS} COMPILED_DDSVIEW_SHADERS)
  endif()

  add_executable(ddsview WIN32
    DDSView/ddsview.cpp
    DDSView/ddsview.rc
    ${COMPILED_DDSVIEW_SHADERS}/ddsview_ps1D.inc)
  target_link_libraries(ddsview ${PROJECT_NAME} d3d11.lib ole32.lib)
  source_group(ddsview REGULAR_EXPRESSION DDSView/*.*)

  target_include_directories(ddsview PRIVATE ${COMPILED_DDSVIEW_SHADERS})

  if(NOT USE_PREBUILT_SHADERS)
      add_custom_command(
            OUTPUT "${COMPILED_DDSVIEW_SHADERS}/ddsview_ps1D.inc"
            MAIN_DEPENDENCY "${PROJECT_SOURCE_DIR}/DDSView/hlsl.cmd"
            DEPENDS "${PROJECT_SOURCE_DIR}/DDSView/ddsview.fx"
            COMMENT "Generating HLSL shaders for DDSView..."
            COMMAND COMMAND ${CMAKE_COMMAND} -E env CompileShadersOutput="${COMPILED_DDSVIEW_SHADERS}" hlsl.cmd > "${COMPILED_DDSVIEW_SHADERS}/hlsl.log"
            WORKING_DIRECTORY "${PROJECT_SOURCE_DIR}/DDSView"
            USES_TERMINAL)
  endif()
endif()

if(MINGW OR (NOT WIN32) OR VCPKG_TOOLCHAIN)
  foreach(t IN LISTS TOOL_EXES)
    target_link_libraries(${t} Microsoft::DirectXMath)
  endforeach()
endif()

if(MSVC)
    foreach(t IN LISTS TOOL_EXES ITEMS ${PROJECT_NAME})
      target_compile_options(${t} PRIVATE /Wall /GR- /fp:fast "$<$<NOT:$<CONFIG:DEBUG>>:/guard:cf>")
      target_link_options(${t} PRIVATE /DYNAMICBASE /NXCOMPAT)
    endforeach()

    if((${CMAKE_SIZEOF_VOID_P} EQUAL 4) AND (NOT (${DIRECTX_ARCH} MATCHES "^arm")))
        foreach(t IN LISTS TOOL_EXES ITEMS ${PROJECT_NAME})
          target_link_options(${t} PRIVATE /SAFESEH)
        endforeach()
    endif()

    if((MSVC_VERSION GREATER_EQUAL 1928) AND (CMAKE_SIZEOF_VOID_P EQUAL 8)
       AND NOT ENABLE_OPENEXR_SUPPORT
       AND ((NOT (CMAKE_CXX_COMPILER_ID MATCHES "Clang")) OR (CMAKE_CXX_COMPILER_VERSION VERSION_GREATER_EQUAL 13.0)))
      foreach(t IN LISTS TOOL_EXES ITEMS ${PROJECT_NAME})
        target_compile_options(${t} PRIVATE "$<$<NOT:$<CONFIG:DEBUG>>:/guard:ehcont>")
        target_link_options(${t} PRIVATE "$<$<NOT:$<CONFIG:DEBUG>>:/guard:ehcont>")
      endforeach()
    endif()
<<<<<<< HEAD

    if((MSVC_VERSION GREATER_EQUAL 1913) AND NOT ENABLE_OPENEXR_SUPPORT AND (NOT (CMAKE_CXX_COMPILER_ID MATCHES "Clang")))
      foreach(t IN LISTS TOOL_EXES ITEMS ${PROJECT_NAME})
        target_compile_options(${t} PRIVATE "/Qspectre")
      endforeach()
    endif()

=======
else()
    foreach(t IN LISTS TOOL_EXES ITEMS ${PROJECT_NAME})
      target_compile_definitions(${t} PRIVATE $<IF:$<CONFIG:DEBUG>,_DEBUG,NDEBUG>)
    endforeach()
>>>>>>> 06d52868
endif()

if(NOT (${DIRECTX_ARCH} MATCHES "^arm"))
    if(${CMAKE_SIZEOF_VOID_P} EQUAL "4")
        set(ARCH_SSE2 $<$<CXX_COMPILER_ID:MSVC>:/arch:SSE2> $<$<NOT:$<CXX_COMPILER_ID:MSVC>>:-msse2>)
    else()
        set(ARCH_SSE2 $<$<NOT:$<CXX_COMPILER_ID:MSVC>>:-msse2>)
    endif()

    foreach(t IN LISTS TOOL_EXES ITEMS ${PROJECT_NAME})
      target_compile_options(${t} PRIVATE ${ARCH_SSE2})
    endforeach()
endif()

if(CMAKE_CXX_COMPILER_ID MATCHES "Clang")
    set(WarningsLib -Wall -Wpedantic -Wextra)
    target_compile_options(${PROJECT_NAME} PRIVATE ${WarningsLib})

    # OpenMP is not supported for clang for Windows by default

    set(WarningsEXE ${WarningsLib} "-Wno-c++98-compat" "-Wno-c++98-compat-pedantic" "-Wno-switch" "-Wno-switch-enum" "-Wno-covered-switch-default" "-Wno-language-extension-token" "-Wno-missing-prototypes" "-Wno-global-constructors" "-Wno-double-promotion")
    foreach(t IN LISTS TOOL_EXES)
      target_compile_options(${t} PRIVATE ${WarningsEXE})
    endforeach()
elseif(MINGW)
    foreach(t IN LISTS TOOL_EXES ITEMS ${PROJECT_NAME})
      target_compile_options(${t} PRIVATE -Wno-ignored-attributes)
      target_link_options(${t} PRIVATE -municode)
    endforeach()
elseif(CMAKE_CXX_COMPILER_ID MATCHES "MSVC")
    foreach(t IN LISTS TOOL_EXES ITEMS ${PROJECT_NAME})
      target_compile_options(${t} PRIVATE /sdl /permissive- /JMC- /Zc:__cplusplus)
    endforeach()

    if(ENABLE_CODE_ANALYSIS)
      foreach(t IN LISTS TOOL_EXES ITEMS ${PROJECT_NAME})
        target_compile_options(${t} PRIVATE /analyze)
      endforeach()
    endif()

    if(CMAKE_CXX_COMPILER_VERSION VERSION_GREATER_EQUAL 19.24)
        foreach(t IN LISTS TOOL_EXES ITEMS ${PROJECT_NAME})
          target_compile_options(${t} PRIVATE /ZH:SHA_256)
        endforeach()
    endif()

    if(CMAKE_CXX_COMPILER_VERSION VERSION_GREATER_EQUAL 19.26)
        foreach(t IN LISTS TOOL_EXES ITEMS ${PROJECT_NAME})
          target_compile_options(${t} PRIVATE /Zc:preprocessor /wd5105)
        endforeach()
    endif()

    if((CMAKE_CXX_COMPILER_VERSION VERSION_GREATER_EQUAL 19.27) AND (NOT (${DIRECTX_ARCH} MATCHES "^arm")))
        foreach(t IN LISTS TOOL_EXES ITEMS ${PROJECT_NAME})
          target_link_options(${t} PRIVATE /CETCOMPAT)
        endforeach()
    endif()

    if(BC_USE_OPENMP)
        target_compile_options(${PROJECT_NAME} PRIVATE /openmp /Zc:twoPhase-)
        if(BUILD_TOOLS AND WIN32 AND (NOT WINDOWS_STORE))
          target_compile_options(texconv PRIVATE /openmp /Zc:twoPhase-)
        endif()
    endif()

    set(WarningsEXE "/wd4061" "/wd4062" "/wd4365" "/wd4514" "/wd4625" "/wd4626" "/wd4627" "/wd4668" "/wd4710" "/wd4751" "/wd4820" "/wd5026" "/wd5027" "/wd5039" "/wd5045" "/wd5219")
    if(CMAKE_CXX_COMPILER_VERSION VERSION_GREATER_EQUAL 19.34)
        list(APPEND WarningsEXE "/wd5262" "/wd5264")
    endif()
    foreach(t IN LISTS TOOL_EXES)
      target_compile_options(${t} PRIVATE ${WarningsEXE})
    endforeach()
endif()

if(WIN32)
    if(WINDOWS_STORE)
      target_compile_definitions(${PROJECT_NAME} PRIVATE WINAPI_FAMILY=WINAPI_FAMILY_APP)
    endif()

    if(BUILD_DX12 OR WINDOWS_STORE OR (${DIRECTX_ARCH} MATCHES "^arm64"))
        message("INFO: Building with DirectX 12 Runtime support")
        set(WINVER 0x0A00)
    elseif(${DIRECTX_ARCH} MATCHES "^arm")
        set(WINVER 0x0602)
    else()
        message("INFO: Building with Windows 7 compatibility")
        set(WINVER 0x0601)
        target_compile_definitions(${PROJECT_NAME} PRIVATE _WIN7_PLATFORM_UPDATE)
    endif()

    foreach(t IN LISTS TOOL_EXES ITEMS ${PROJECT_NAME})
      target_compile_definitions(${t} PRIVATE _UNICODE UNICODE _WIN32_WINNT=${WINVER})
    endforeach()
endif()

if(BUILD_TOOLS AND WIN32 AND (NOT WINDOWS_STORE))
  set_property(DIRECTORY PROPERTY VS_STARTUP_PROJECT texconv)
endif()

#--- Test suite
include(CTest)
if(BUILD_TESTING AND WIN32 AND (NOT WINDOWS_STORE) AND (EXISTS "${CMAKE_CURRENT_LIST_DIR}/Tests/CMakeLists.txt"))
  enable_testing()
  add_subdirectory(${CMAKE_CURRENT_LIST_DIR}/Tests)
endif()<|MERGE_RESOLUTION|>--- conflicted
+++ resolved
@@ -297,7 +297,6 @@
         target_link_options(${t} PRIVATE "$<$<NOT:$<CONFIG:DEBUG>>:/guard:ehcont>")
       endforeach()
     endif()
-<<<<<<< HEAD
 
     if((MSVC_VERSION GREATER_EQUAL 1913) AND NOT ENABLE_OPENEXR_SUPPORT AND (NOT (CMAKE_CXX_COMPILER_ID MATCHES "Clang")))
       foreach(t IN LISTS TOOL_EXES ITEMS ${PROJECT_NAME})
@@ -305,12 +304,10 @@
       endforeach()
     endif()
 
-=======
 else()
     foreach(t IN LISTS TOOL_EXES ITEMS ${PROJECT_NAME})
       target_compile_definitions(${t} PRIVATE $<IF:$<CONFIG:DEBUG>,_DEBUG,NDEBUG>)
     endforeach()
->>>>>>> 06d52868
 endif()
 
 if(NOT (${DIRECTX_ARCH} MATCHES "^arm"))
