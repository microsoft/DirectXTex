# Copyright (c) Microsoft Corporation.
# Licensed under the MIT License.

cmake_minimum_required (VERSION 3.13)

set(DIRECTXTEX_VERSION 1.9.5)

project (DirectXTex
  VERSION ${DIRECTXTEX_VERSION}
  DESCRIPTION "DirectX Texture Library"
  HOMEPAGE_URL "https://go.microsoft.com/fwlink/?LinkId=248926"
  LANGUAGES CXX)

option(BUILD_TOOLS "Build tex command-line tools" ON)

option(BUILD_SAMPLE "Build DDSView sample" ON)

# Includes the functions for Direct3D 11 resources and DirectCompute compression
option(BUILD_DX11 "Build with DirectX11 Runtime support" ON)

# Includes the functions for creating Direct3D 12 resources at runtime
option(BUILD_DX12 "Build with DirectX12 Runtime support" ON)

# Enable the use of OpenMP for software BC6H/BC7 compression
option(BC_USE_OPENMP "Build with OpenMP support" ON)

# Builds Xbox extensions for Host PC
option(BUILD_XBOX_EXTS_XBOXONE "Build Xbox library extensions for Xbox One" OFF)
option(BUILD_XBOX_EXTS_SCARLETT "Build Xbox library extensions for Xbox Series X|S" OFF)

option(ENABLE_CODE_ANALYSIS "Use Static Code Analysis on build" OFF)

option(USE_PREBUILT_SHADERS "Use externally built HLSL shaders" OFF)

# Includes the functions for loading/saving OpenEXR files at runtime
# NOTE requires adding DirectXTexEXR.h/.cpp source files (vcpkg does this automatically)
option(ENABLE_OPENEXR_SUPPORT "Build with OpenEXR support" OFF)

set(CMAKE_CXX_STANDARD 17)
set(CMAKE_CXX_STANDARD_REQUIRED ON)
set(CMAKE_CXX_EXTENSIONS OFF)

set(CMAKE_ARCHIVE_OUTPUT_DIRECTORY "${CMAKE_BINARY_DIR}/bin/CMake")
set(CMAKE_LIBRARY_OUTPUT_DIRECTORY "${CMAKE_BINARY_DIR}/bin/CMake")
set(CMAKE_RUNTIME_OUTPUT_DIRECTORY "${CMAKE_BINARY_DIR}/bin/CMake")

if (DEFINED VCPKG_TARGET_ARCHITECTURE)
    set(DIRECTX_ARCH ${VCPKG_TARGET_ARCHITECTURE})
elseif(CMAKE_GENERATOR_PLATFORM MATCHES "^[Ww][Ii][Nn]32$")
    set(DIRECTX_ARCH x86)
elseif(CMAKE_GENERATOR_PLATFORM MATCHES "^[Xx]64$")
    set(DIRECTX_ARCH x64)
elseif(CMAKE_GENERATOR_PLATFORM MATCHES "^[Aa][Rr][Mm]$")
    set(DIRECTX_ARCH arm)
elseif(CMAKE_GENERATOR_PLATFORM MATCHES "^[Aa][Rr][Mm]64$")
    set(DIRECTX_ARCH arm64)
endif()

include(GNUInstallDirs)

#--- Library
set(LIBRARY_HEADERS
    DirectXTex/DirectXTex.h
    DirectXTex/DirectXTex.inl)

set(LIBRARY_SOURCES
    DirectXTex/BC.h
    DirectXTex/DDS.h
    DirectXTex/DirectXTexP.h
    DirectXTex/filters.h
    DirectXTex/scoped.h
    DirectXTex/BC.cpp
    DirectXTex/BC4BC5.cpp
    DirectXTex/BC6HBC7.cpp
    DirectXTex/DirectXTexCompress.cpp
    DirectXTex/DirectXTexConvert.cpp
    DirectXTex/DirectXTexDDS.cpp
    DirectXTex/DirectXTexHDR.cpp
    DirectXTex/DirectXTexImage.cpp
    DirectXTex/DirectXTexMipmaps.cpp
    DirectXTex/DirectXTexMisc.cpp
    DirectXTex/DirectXTexNormalMaps.cpp
    DirectXTex/DirectXTexPMAlpha.cpp
    DirectXTex/DirectXTexResize.cpp
    DirectXTex/DirectXTexTGA.cpp
    DirectXTex/DirectXTexUtil.cpp)

if(WIN32)
   set(LIBRARY_SOURCES ${LIBRARY_SOURCES}
       DirectXTex/DirectXTexFlipRotate.cpp
       DirectXTex/DirectXTexWIC.cpp)
endif()

if((BUILD_XBOX_EXTS_XBOXONE OR BUILD_XBOX_EXTS_SCARLETT) AND WIN32)
    if(DEFINED ENV{GameDKLatest})
        set(GameDK_DIR $ENV{GameDKLatest})
    endif()
    if(DEFINED ENV{XboxOneXDKLatest})
        set(XboxOneXDK_DIR $ENV{XboxOneXDKLatest})
    endif()

    set(LIBRARY_HEADERS
        DirectXTex/DirectXTexXbox.h)

   set(LIBRARY_SOURCES ${LIBRARY_SOURCES}
       DirectXTex/DirectXTexXboxDDS.cpp
       DirectXTex/DirectXTexXboxDetile.cpp
       DirectXTex/DirectXTexXboxImage.cpp
       DirectXTex/DirectXTexXboxTile.cpp)
endif()

set(SHADER_SOURCES
    DirectXTex/Shaders/BC6HEncode.hlsl
    DirectXTex/Shaders/BC7Encode.hlsl)

if(BUILD_DX11 AND WIN32)
   set(LIBRARY_SOURCES ${LIBRARY_SOURCES}
       DirectXTex/BCDirectCompute.h
       DirectXTex/BCDirectCompute.cpp
       DirectXTex/DirectXTexCompressGPU.cpp
       DirectXTex/DirectXTexD3D11.cpp)
endif()

if(BUILD_DX12)
   set(LIBRARY_SOURCES ${LIBRARY_SOURCES}
       DirectXTex/d3dx12.h
       DirectXTex/DirectXTexD3D12.cpp)
endif()

if(ENABLE_OPENEXR_SUPPORT)
   set(LIBRARY_HEADERS ${LIBRARY_HEADERS}
       DirectXTex/DirectXTexEXR.h)

   set(LIBRARY_SOURCES ${LIBRARY_SOURCES}
       DirectXTex/DirectXTexEXR.h
       DirectXTex/DirectXTexEXR.cpp)
endif()

if(BUILD_DX11 AND WIN32)
    if (NOT COMPILED_SHADERS)
        if (USE_PREBUILT_SHADERS)
            message(FATAL_ERROR "ERROR: Using prebuilt shaders requires the COMPILED_SHADERS variable is set")
        endif()
        set(COMPILED_SHADERS ${CMAKE_CURRENT_BINARY_DIR}/Shaders/Compiled)
        file(MAKE_DIRECTORY ${COMPILED_SHADERS})
    else()
        file(TO_CMAKE_PATH ${COMPILED_SHADERS} COMPILED_SHADERS)
    endif()

    set(LIBRARY_SOURCES ${LIBRARY_SOURCES}
        ${COMPILED_SHADERS}/BC6HEncode_EncodeBlockCS.inc)

    if (NOT USE_PREBUILT_SHADERS)
        add_custom_command(
            OUTPUT "${COMPILED_SHADERS}/BC6HEncode_EncodeBlockCS.inc"
            MAIN_DEPENDENCY "${PROJECT_SOURCE_DIR}/DirectXTex/Shaders/CompileShaders.cmd"
            DEPENDS ${SHADER_SOURCES}
            COMMENT "Generating HLSL shaders..."
            COMMAND ${CMAKE_COMMAND} -E env CompileShadersOutput="${COMPILED_SHADERS}" CompileShaders.cmd > "${COMPILED_SHADERS}/compileshaders.log"
            WORKING_DIRECTORY "${PROJECT_SOURCE_DIR}/DirectXTex/Shaders"
            USES_TERMINAL)
    endif()
endif()

add_library(${PROJECT_NAME} STATIC ${LIBRARY_SOURCES} ${LIBRARY_HEADERS})

if(BUILD_DX11 AND WIN32)
   target_include_directories(${PROJECT_NAME} PRIVATE ${COMPILED_SHADERS})
endif()

source_group(${PROJECT_NAME} REGULAR_EXPRESSION DirectXTex/*.*)

target_include_directories(${PROJECT_NAME} PUBLIC
  $<BUILD_INTERFACE:${CMAKE_CURRENT_SOURCE_DIR}/DirectXTex>
  $<INSTALL_INTERFACE:${CMAKE_INSTALL_INCLUDEDIR}>)

if(ENABLE_OPENEXR_SUPPORT)
  find_package(OpenEXR REQUIRED)
  target_include_directories(${PROJECT_NAME} PRIVATE ${OPENEXR_INCLUDE_DIRS}/OpenEXR)
endif()

<<<<<<< HEAD
if(BUILD_XBOX_EXTS_SCARLETT AND WIN32)
    if (EXISTS "${GameDK_DIR}/GXDK/toolKit/include/gxdk.h")
        message("INFO: Building Xbox extensions for Xbox Series X|S")
        target_compile_definitions(${PROJECT_NAME} PRIVATE _USE_GXDK _USE_SCARLETT)
        target_include_directories(${PROJECT_NAME} PRIVATE ${GameDK_DIR}/GXDK/toolKit/include ${GameDK_DIR}/GXDK/toolKit/include/Scarlett)
    else()
        message(FATAL_ERROR "Building Xbox extensions requires GameDKLatest")
    endif()
elseif(BUILD_XBOX_EXTS_XBOXONE AND WIN32)
    if (EXISTS "${GameDK_DIR}/GXDK/toolKit/include/gxdk.h")
        message("INFO: Building Xbox extensions for XboxOne using GDK")
        target_compile_definitions(${PROJECT_NAME} PRIVATE _USE_GXDK)
        target_include_directories(${PROJECT_NAME} PRIVATE ${GameDK_DIR}/GXDK/toolKit/include ${GameDK_DIR}/GXDK/toolKit/include/XboxOne)
    elseif (EXISTS "${XboxOneXDK_DIR}/PC/include/xdk.h")
        message("INFO: Building Xbox extensions for XboxOne using XDK")
        target_include_directories(${PROJECT_NAME} PRIVATE ${XboxOneXDK_DIR}/PC/include)
    else()
        message(FATAL_ERROR "Building Xbox extensions requires GameDKLatest or XboxOneXDKLatest")
    endif()
endif()

if (${CMAKE_VERSION} VERSION_GREATER_EQUAL "3.16")
=======
if ((${CMAKE_VERSION} VERSION_GREATER_EQUAL "3.16") AND (NOT MINGW))
>>>>>>> 01b664df
    target_precompile_headers(${PROJECT_NAME} PRIVATE DirectXTex/DirectXTexP.h)
endif()

if(MSVC)
    # Use max Warning Level
    string(REPLACE "/W3 " "/Wall " CMAKE_CXX_FLAGS ${CMAKE_CXX_FLAGS})
    string(REPLACE "/W3 " "/Wall " CMAKE_CXX_FLAGS_DEBUG ${CMAKE_CXX_FLAGS_DEBUG})
    string(REPLACE "/W3 " "/Wall " CMAKE_CXX_FLAGS_RELEASE ${CMAKE_CXX_FLAGS_RELEASE})

    # Not using typeid or dynamic_cast, so disable RTTI to save binary size
    string(REPLACE "/GR " "/GR- " CMAKE_CXX_FLAGS ${CMAKE_CXX_FLAGS})
    string(REPLACE "/GR " "/GR- " CMAKE_CXX_FLAGS_DEBUG ${CMAKE_CXX_FLAGS_DEBUG})
    string(REPLACE "/GR " "/GR- " CMAKE_CXX_FLAGS_RELEASE ${CMAKE_CXX_FLAGS_RELEASE})
endif()

if (MINGW OR (NOT WIN32) OR VCPKG_TOOLCHAIN)
    message("INFO: Using VCPKG for DirectX-Headers and DirectXMath.")
    find_package(directx-headers CONFIG REQUIRED)
    find_package(directxmath CONFIG REQUIRED)
    target_link_libraries(${PROJECT_NAME} PRIVATE Microsoft::DirectX-Headers Microsoft::DirectXMath)
    target_compile_definitions(${PROJECT_NAME} PRIVATE USING_DIRECTX_HEADERS)
endif()

#--- Package
include(CMakePackageConfigHelpers)

string(TOLOWER ${PROJECT_NAME} PACKAGE_NAME)

write_basic_package_version_file(
  ${PACKAGE_NAME}-config-version.cmake
  VERSION ${DIRECTXTEX_VERSION}
  COMPATIBILITY AnyNewerVersion)

install(TARGETS ${PROJECT_NAME}
  EXPORT ${PROJECT_NAME}-targets
  ARCHIVE DESTINATION ${CMAKE_INSTALL_LIBDIR}
  LIBRARY DESTINATION ${CMAKE_INSTALL_LIBDIR}
  RUNTIME DESTINATION ${CMAKE_INSTALL_BINDIR})

configure_package_config_file(${CMAKE_CURRENT_SOURCE_DIR}/.nuget/${PROJECT_NAME}-config.cmake.in
  ${CMAKE_CURRENT_BINARY_DIR}/${PACKAGE_NAME}-config.cmake
  INSTALL_DESTINATION ${CMAKE_INSTALL_DATAROOTDIR}/${PACKAGE_NAME}/cmake/)

install(EXPORT ${PROJECT_NAME}-targets
  FILE ${PROJECT_NAME}-targets.cmake
  NAMESPACE Microsoft::
  DESTINATION ${CMAKE_INSTALL_DATAROOTDIR}/${PACKAGE_NAME}/cmake/)

install(FILES ${LIBRARY_HEADERS}
  DESTINATION ${CMAKE_INSTALL_INCLUDEDIR})

install(FILES
    ${CMAKE_CURRENT_BINARY_DIR}/${PACKAGE_NAME}-config.cmake
    ${CMAKE_CURRENT_BINARY_DIR}/${PACKAGE_NAME}-config-version.cmake
  DESTINATION ${CMAKE_INSTALL_DATAROOTDIR}/${PACKAGE_NAME}/cmake/)

#--- Command-line tools
if(BUILD_TOOLS AND WIN32 AND (NOT WINDOWS_STORE))
  set(TOOL_EXES texassemble texconv texdiag)

  add_executable(texassemble
    Texassemble/texassemble.cpp
    Texassemble/AnimatedGif.cpp)
  target_link_libraries(texassemble ${PROJECT_NAME} ole32.lib version.lib)
  source_group(texassemble REGULAR_EXPRESSION Texassemble/*.*)

  add_executable(texconv
    Texconv/texconv.cpp
    Texconv/ExtendedBMP.cpp
    Texconv/PortablePixMap.cpp)
  target_link_libraries(texconv ${PROJECT_NAME} ole32.lib shell32.lib version.lib)
  source_group(texconv REGULAR_EXPRESSION Texconv/*.*)

  add_executable(texdiag Texdiag/texdiag.cpp)
  target_link_libraries(texdiag ${PROJECT_NAME} ole32.lib version.lib)
  source_group(texdiag REGULAR_EXPRESSION Texdiag/*.*)

  if(ENABLE_OPENEXR_SUPPORT)
    foreach(t IN LISTS TOOL_EXES)
      target_link_libraries(${t} ${OPENEXR_ILMIMF_LIBRARY})
      target_compile_options(${t} PRIVATE -DUSE_OPENEXR)
    endforeach()
  endif()
endif()

#--- DDSView sample
if(BUILD_SAMPLE AND BUILD_DX11 AND WIN32 AND (NOT WINDOWS_STORE))
  list(APPEND TOOL_EXES ddsview)

  if (NOT COMPILED_DDSVIEW_SHADERS)
      if (USE_PREBUILT_SHADERS)
          message(FATAL_ERROR "ERROR: Using prebuilt shaders requires the COMPILED_DDSVIEW_SHADERS variable is set")
      endif()
      set(COMPILED_DDSVIEW_SHADERS ${CMAKE_CURRENT_BINARY_DIR}/Shaders/Compiled)
      file(MAKE_DIRECTORY ${COMPILED_DDSVIEW_SHADERS})
  else()
      file(TO_CMAKE_PATH ${COMPILED_DDSVIEW_SHADERS} COMPILED_DDSVIEW_SHADERS)
  endif()

  add_executable(ddsview WIN32
    DDSView/ddsview.cpp
    DDSView/ddsview.rc
    ${COMPILED_DDSVIEW_SHADERS}/ddsview_ps1D.inc)
  target_link_libraries(ddsview ${PROJECT_NAME} d3d11.lib)
  source_group(ddsview REGULAR_EXPRESSION DDSView/*.*)

  target_include_directories(ddsview PRIVATE ${COMPILED_DDSVIEW_SHADERS})

  if (NOT USE_PREBUILT_SHADERS)
      add_custom_command(
            OUTPUT "${COMPILED_DDSVIEW_SHADERS}/ddsview_ps1D.inc"
            MAIN_DEPENDENCY "${PROJECT_SOURCE_DIR}/DDSView/hlsl.cmd"
            DEPENDS "${PROJECT_SOURCE_DIR}/DDSView/ddsview.fx"
            COMMENT "Generating HLSL shaders for DDSView..."
            COMMAND COMMAND ${CMAKE_COMMAND} -E env CompileShadersOutput="${COMPILED_DDSVIEW_SHADERS}" hlsl.cmd > "${COMPILED_DDSVIEW_SHADERS}/hlsl.log"
            WORKING_DIRECTORY "${PROJECT_SOURCE_DIR}/DDSView"
            USES_TERMINAL)
  endif()
endif()

if (MINGW OR (NOT WIN32) OR VCPKG_TOOLCHAIN)
  foreach(t IN LISTS TOOL_EXES)
    target_link_libraries(${t} Microsoft::DirectXMath)
  endforeach()
endif()

if(MSVC)
    foreach(t IN LISTS TOOL_EXES ITEMS ${PROJECT_NAME})
      target_compile_options(${t} PRIVATE /fp:fast "$<$<NOT:$<CONFIG:DEBUG>>:/guard:cf>")
      target_link_options(${t} PRIVATE /DYNAMICBASE /NXCOMPAT)
    endforeach()

    if((${CMAKE_SIZEOF_VOID_P} EQUAL 4) AND (NOT ${DIRECTX_ARCH} MATCHES "^arm"))
        foreach(t IN LISTS TOOL_EXES ITEMS ${PROJECT_NAME})
          target_link_options(${t} PRIVATE /SAFESEH)
        endforeach()
    endif()
endif()

if(NOT ${DIRECTX_ARCH} MATCHES "^arm")
    if (${CMAKE_SIZEOF_VOID_P} EQUAL "4")
        set(ARCH_SSE2 $<$<CXX_COMPILER_ID:MSVC>:/arch:SSE2> $<$<NOT:$<CXX_COMPILER_ID:MSVC>>:-msse2>)
    else()
        set(ARCH_SSE2 $<$<NOT:$<CXX_COMPILER_ID:MSVC>>:-msse2>)
    endif()

    foreach(t IN LISTS TOOL_EXES ITEMS ${PROJECT_NAME})
      target_compile_options(${t} PRIVATE ${ARCH_SSE2})
    endforeach()
endif()

if (CMAKE_CXX_COMPILER_ID MATCHES "Clang")
    set(WarningsLib "-Wpedantic" "-Wextra")
    target_compile_options(${PROJECT_NAME} PRIVATE ${WarningsLib})

    # OpenMP is not supported for clang for Windows by default

    set(WarningsEXE ${WarningsLib} "-Wno-c++98-compat" "-Wno-c++98-compat-pedantic" "-Wno-switch" "-Wno-switch-enum" "-Wno-covered-switch-default" "-Wno-language-extension-token" "-Wno-missing-prototypes" "-Wno-global-constructors" "-Wno-double-promotion")
    foreach(t IN LISTS TOOL_EXES)
      target_compile_options(${t} PRIVATE ${WarningsEXE})
    endforeach()
endif()
if(MINGW)
    foreach(t IN LISTS TOOL_EXES ITEMS ${PROJECT_NAME})
      target_compile_options(${t} PRIVATE -Wno-ignored-attributes)
      target_link_options(${t} PRIVATE -municode)
    endforeach()
endif()
if (CMAKE_CXX_COMPILER_ID MATCHES "MSVC")
    foreach(t IN LISTS TOOL_EXES ITEMS ${PROJECT_NAME})
      target_compile_options(${t} PRIVATE /sdl /permissive- /JMC- /Zc:__cplusplus)
    endforeach()

    if(ENABLE_CODE_ANALYSIS)
      foreach(t IN LISTS TOOL_EXES ITEMS ${PROJECT_NAME})
        target_compile_options(${t} PRIVATE /analyze)
      endforeach()
    endif()

    if (CMAKE_CXX_COMPILER_VERSION VERSION_GREATER_EQUAL 19.24)
        foreach(t IN LISTS TOOL_EXES ITEMS ${PROJECT_NAME})
          target_compile_options(${t} PRIVATE /ZH:SHA_256)
        endforeach()
    endif()

    if (CMAKE_CXX_COMPILER_VERSION VERSION_GREATER_EQUAL 19.26)
        foreach(t IN LISTS TOOL_EXES ITEMS ${PROJECT_NAME})
          target_compile_options(${t} PRIVATE /Zc:preprocessor /wd5105)
        endforeach()
        if(BUILD_XBOX_EXTS_XBOXONE)
            target_compile_options(${PROJECT_NAME} PRIVATE /wd5104 /wd5204)
        endif()
    endif()

    if ((CMAKE_CXX_COMPILER_VERSION VERSION_GREATER_EQUAL 19.27) AND (NOT (${DIRECTX_ARCH} MATCHES "^arm")))
        foreach(t IN LISTS TOOL_EXES ITEMS ${PROJECT_NAME})
          target_link_options(${t} PRIVATE /CETCOMPAT)
        endforeach()
    endif()

    if(BC_USE_OPENMP)
        target_compile_options(${PROJECT_NAME} PRIVATE /openmp /Zc:twoPhase-)
        if(BUILD_TOOLS AND WIN32 AND (NOT WINDOWS_STORE))
          target_compile_options(texconv PRIVATE /openmp /Zc:twoPhase-)
        endif()
    endif()

    set(WarningsEXE "/wd4061" "/wd4062" "/wd4365" "/wd4514" "/wd4625" "/wd4626" "/wd4627" "/wd4668" "/wd4710" "/wd4751" "/wd4820" "/wd5026" "/wd5027" "/wd5039" "/wd5045" "/wd5219")
    foreach(t IN LISTS TOOL_EXES)
      target_compile_options(${t} PRIVATE ${WarningsEXE})
    endforeach()
endif()

if(WIN32)
    foreach(t IN LISTS TOOL_EXES ITEMS ${PROJECT_NAME})
      target_compile_definitions(${t} PRIVATE _UNICODE UNICODE)
    endforeach()

    if(WINDOWS_STORE)
      target_compile_definitions(${PROJECT_NAME} PRIVATE WINAPI_FAMILY=WINAPI_FAMILY_APP)
    endif()

    if(BUILD_DX12 OR WINDOWS_STORE)
        if(BUILD_DX12)
          message("INFO: Building with DirectX 12 Runtime support")
        endif()
        target_compile_definitions(${PROJECT_NAME} PRIVATE _WIN32_WINNT=0x0A00)
    else()
        message("INFO: Building with Windows 7 compatibility")
        target_compile_definitions(${PROJECT_NAME} PRIVATE _WIN32_WINNT=0x0601 _WIN7_PLATFORM_UPDATE)
    endif()
    foreach(t IN LISTS TOOL_EXES)
      target_compile_definitions(${t} PRIVATE _WIN32_WINNT=0x0601)
    endforeach()
endif()

if(BUILD_TOOLS AND WIN32 AND (NOT WINDOWS_STORE))
  set_property(DIRECTORY PROPERTY VS_STARTUP_PROJECT texconv)
endif()<|MERGE_RESOLUTION|>--- conflicted
+++ resolved
@@ -179,7 +179,6 @@
   target_include_directories(${PROJECT_NAME} PRIVATE ${OPENEXR_INCLUDE_DIRS}/OpenEXR)
 endif()
 
-<<<<<<< HEAD
 if(BUILD_XBOX_EXTS_SCARLETT AND WIN32)
     if (EXISTS "${GameDK_DIR}/GXDK/toolKit/include/gxdk.h")
         message("INFO: Building Xbox extensions for Xbox Series X|S")
@@ -201,10 +200,7 @@
     endif()
 endif()
 
-if (${CMAKE_VERSION} VERSION_GREATER_EQUAL "3.16")
-=======
 if ((${CMAKE_VERSION} VERSION_GREATER_EQUAL "3.16") AND (NOT MINGW))
->>>>>>> 01b664df
     target_precompile_headers(${PROJECT_NAME} PRIVATE DirectXTex/DirectXTexP.h)
 endif()
 
