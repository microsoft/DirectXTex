# Copyright (c) Microsoft Corporation.
# Licensed under the MIT License.

cmake_minimum_required (VERSION 3.20)

set(DIRECTXTEX_VERSION 1.9.7)

project (DirectXTex
  VERSION ${DIRECTXTEX_VERSION}
  DESCRIPTION "DirectX Texture Library"
  HOMEPAGE_URL "https://go.microsoft.com/fwlink/?LinkId=248926"
  LANGUAGES CXX)

option(BUILD_TOOLS "Build tex command-line tools" ON)

option(BUILD_SAMPLE "Build DDSView sample" ON)

# Includes the functions for Direct3D 11 resources and DirectCompute compression
option(BUILD_DX11 "Build with DirectX11 Runtime support" ON)

# Includes the functions for creating Direct3D 12 resources at runtime
option(BUILD_DX12 "Build with DirectX12 Runtime support" ON)

# Enable the use of OpenMP for software BC6H/BC7 compression
option(BC_USE_OPENMP "Build with OpenMP support" ON)

<<<<<<< HEAD
# Builds Xbox extensions for Host PC
option(BUILD_XBOX_EXTS_XBOXONE "Build Xbox library extensions for Xbox One" OFF)
option(BUILD_XBOX_EXTS_SCARLETT "Build Xbox library extensions for Xbox Series X|S" OFF)
=======
# https://devblogs.microsoft.com/cppblog/spectre-mitigations-in-msvc/
option(ENABLE_SPECTRE_MITIGATION "Build using /Qspectre for MSVC" OFF)
>>>>>>> 0d0f540e

option(ENABLE_CODE_ANALYSIS "Use Static Code Analysis on build" OFF)

option(USE_PREBUILT_SHADERS "Use externally built HLSL shaders" OFF)

# Includes the functions for loading/saving OpenEXR files at runtime
option(ENABLE_OPENEXR_SUPPORT "Build with OpenEXR support" OFF)

set(CMAKE_CXX_STANDARD 17)
set(CMAKE_CXX_STANDARD_REQUIRED ON)
set(CMAKE_CXX_EXTENSIONS OFF)

set(CMAKE_ARCHIVE_OUTPUT_DIRECTORY "${CMAKE_BINARY_DIR}/bin/CMake")
set(CMAKE_LIBRARY_OUTPUT_DIRECTORY "${CMAKE_BINARY_DIR}/bin/CMake")
set(CMAKE_RUNTIME_OUTPUT_DIRECTORY "${CMAKE_BINARY_DIR}/bin/CMake")

if(DEFINED VCPKG_TARGET_ARCHITECTURE)
    set(DIRECTX_ARCH ${VCPKG_TARGET_ARCHITECTURE})
elseif(CMAKE_GENERATOR_PLATFORM MATCHES "^[Ww][Ii][Nn]32$")
    set(DIRECTX_ARCH x86)
elseif(CMAKE_GENERATOR_PLATFORM MATCHES "^[Xx]64$")
    set(DIRECTX_ARCH x64)
elseif(CMAKE_GENERATOR_PLATFORM MATCHES "^[Aa][Rr][Mm]$")
    set(DIRECTX_ARCH arm)
elseif(CMAKE_GENERATOR_PLATFORM MATCHES "^[Aa][Rr][Mm]64$")
    set(DIRECTX_ARCH arm64)
endif()

include(GNUInstallDirs)

#--- Library
set(LIBRARY_HEADERS
    DirectXTex/DirectXTex.h
    DirectXTex/DirectXTex.inl)

set(LIBRARY_SOURCES
    DirectXTex/BC.h
    DirectXTex/DDS.h
    DirectXTex/DirectXTexP.h
    DirectXTex/filters.h
    DirectXTex/scoped.h
    DirectXTex/BC.cpp
    DirectXTex/BC4BC5.cpp
    DirectXTex/BC6HBC7.cpp
    DirectXTex/DirectXTexCompress.cpp
    DirectXTex/DirectXTexConvert.cpp
    DirectXTex/DirectXTexDDS.cpp
    DirectXTex/DirectXTexHDR.cpp
    DirectXTex/DirectXTexImage.cpp
    DirectXTex/DirectXTexMipmaps.cpp
    DirectXTex/DirectXTexMisc.cpp
    DirectXTex/DirectXTexNormalMaps.cpp
    DirectXTex/DirectXTexPMAlpha.cpp
    DirectXTex/DirectXTexResize.cpp
    DirectXTex/DirectXTexTGA.cpp
    DirectXTex/DirectXTexUtil.cpp)

if(WIN32)
   set(LIBRARY_SOURCES ${LIBRARY_SOURCES}
       DirectXTex/DirectXTexFlipRotate.cpp
       DirectXTex/DirectXTexWIC.cpp)
endif()

if((BUILD_XBOX_EXTS_XBOXONE OR BUILD_XBOX_EXTS_SCARLETT) AND WIN32)
    if(DEFINED ENV{GameDKLatest})
        set(GameDK_DIR $ENV{GameDKLatest})
    endif()
    if(DEFINED ENV{XboxOneXDKLatest})
        set(XboxOneXDK_DIR $ENV{XboxOneXDKLatest})
    endif()

    set(LIBRARY_HEADERS
        DirectXTex/DirectXTexXbox.h)

   set(LIBRARY_SOURCES ${LIBRARY_SOURCES}
       DirectXTex/DirectXTexXboxDDS.cpp
       DirectXTex/DirectXTexXboxDetile.cpp
       DirectXTex/DirectXTexXboxImage.cpp
       DirectXTex/DirectXTexXboxTile.cpp)
endif()

set(SHADER_SOURCES
    DirectXTex/Shaders/BC6HEncode.hlsl
    DirectXTex/Shaders/BC7Encode.hlsl)

if(BUILD_DX11 AND WIN32)
   set(LIBRARY_SOURCES ${LIBRARY_SOURCES}
       DirectXTex/BCDirectCompute.h
       DirectXTex/BCDirectCompute.cpp
       DirectXTex/DirectXTexCompressGPU.cpp
       DirectXTex/DirectXTexD3D11.cpp)
endif()

if(BUILD_DX12)
   set(LIBRARY_SOURCES ${LIBRARY_SOURCES}
       DirectXTex/d3dx12.h
       DirectXTex/DirectXTexD3D12.cpp)
endif()

if(ENABLE_OPENEXR_SUPPORT)
   set(LIBRARY_HEADERS ${LIBRARY_HEADERS}
       Auxiliary/DirectXTexEXR.h)

   set(LIBRARY_SOURCES ${LIBRARY_SOURCES}
       Auxiliary/DirectXTexEXR.cpp)
endif()

if(BUILD_DX11 AND WIN32)
    if(NOT COMPILED_SHADERS)
        if(USE_PREBUILT_SHADERS)
            message(FATAL_ERROR "ERROR: Using prebuilt shaders requires the COMPILED_SHADERS variable is set")
        endif()
        set(COMPILED_SHADERS ${CMAKE_CURRENT_BINARY_DIR}/Shaders/Compiled)
        file(MAKE_DIRECTORY ${COMPILED_SHADERS})
    else()
        file(TO_CMAKE_PATH ${COMPILED_SHADERS} COMPILED_SHADERS)
    endif()

    set(LIBRARY_SOURCES ${LIBRARY_SOURCES}
        ${COMPILED_SHADERS}/BC6HEncode_EncodeBlockCS.inc)

    if(NOT USE_PREBUILT_SHADERS)
        add_custom_command(
            OUTPUT "${COMPILED_SHADERS}/BC6HEncode_EncodeBlockCS.inc"
            MAIN_DEPENDENCY "${PROJECT_SOURCE_DIR}/DirectXTex/Shaders/CompileShaders.cmd"
            DEPENDS ${SHADER_SOURCES}
            COMMENT "Generating HLSL shaders..."
            COMMAND ${CMAKE_COMMAND} -E env CompileShadersOutput="${COMPILED_SHADERS}" CompileShaders.cmd > "${COMPILED_SHADERS}/compileshaders.log"
            WORKING_DIRECTORY "${PROJECT_SOURCE_DIR}/DirectXTex/Shaders"
            USES_TERMINAL)
    endif()
endif()

add_library(${PROJECT_NAME} STATIC ${LIBRARY_SOURCES} ${LIBRARY_HEADERS})

if(BUILD_DX11 AND WIN32)
   target_include_directories(${PROJECT_NAME} PRIVATE ${COMPILED_SHADERS})
endif()

source_group(${PROJECT_NAME} REGULAR_EXPRESSION DirectXTex/*.*)

target_include_directories(${PROJECT_NAME} PUBLIC
  $<BUILD_INTERFACE:${CMAKE_CURRENT_SOURCE_DIR}/DirectXTex>
  $<INSTALL_INTERFACE:${CMAKE_INSTALL_INCLUDEDIR}>)

target_compile_features(${PROJECT_NAME} PUBLIC cxx_std_11)

if(ENABLE_OPENEXR_SUPPORT)
  find_package(OpenEXR REQUIRED)
  target_link_libraries(${PROJECT_NAME} PRIVATE OpenEXR::OpenEXR)
endif()

if(BUILD_XBOX_EXTS_SCARLETT AND WIN32)
    if (EXISTS "${GameDK_DIR}/GXDK/toolKit/include/gxdk.h")
        message("INFO: Building Xbox extensions for Xbox Series X|S")
        target_compile_definitions(${PROJECT_NAME} PRIVATE _USE_GXDK _USE_SCARLETT)
        target_include_directories(${PROJECT_NAME} PRIVATE ${GameDK_DIR}/GXDK/toolKit/include ${GameDK_DIR}/GXDK/toolKit/include/Scarlett)
    else()
        message(FATAL_ERROR "Building Xbox extensions requires GameDKLatest")
    endif()
elseif(BUILD_XBOX_EXTS_XBOXONE AND WIN32)
    if (EXISTS "${GameDK_DIR}/GXDK/toolKit/include/gxdk.h")
        message("INFO: Building Xbox extensions for XboxOne using GDK")
        target_compile_definitions(${PROJECT_NAME} PRIVATE _USE_GXDK)
        target_include_directories(${PROJECT_NAME} PRIVATE ${GameDK_DIR}/GXDK/toolKit/include ${GameDK_DIR}/GXDK/toolKit/include/XboxOne)
    elseif (EXISTS "${XboxOneXDK_DIR}/PC/include/xdk.h")
        message("INFO: Building Xbox extensions for XboxOne using XDK")
        target_include_directories(${PROJECT_NAME} PRIVATE ${XboxOneXDK_DIR}/PC/include)
    else()
        message(FATAL_ERROR "Building Xbox extensions requires GameDKLatest or XboxOneXDKLatest")
    endif()
endif()

if(NOT MINGW)
    target_precompile_headers(${PROJECT_NAME} PRIVATE DirectXTex/DirectXTexP.h)
endif()

if(MINGW OR (NOT WIN32) OR VCPKG_TOOLCHAIN)
    message(STATUS "Using VCPKG for DirectX-Headers and DirectXMath")
    find_package(directx-headers CONFIG REQUIRED)
    find_package(directxmath CONFIG REQUIRED)
    target_link_libraries(${PROJECT_NAME} PRIVATE Microsoft::DirectX-Headers Microsoft::DirectXMath)
    target_compile_definitions(${PROJECT_NAME} PRIVATE USING_DIRECTX_HEADERS)
endif()

#--- Package
include(CMakePackageConfigHelpers)

string(TOLOWER ${PROJECT_NAME} PACKAGE_NAME)

write_basic_package_version_file(
  ${PACKAGE_NAME}-config-version.cmake
  VERSION ${DIRECTXTEX_VERSION}
  COMPATIBILITY AnyNewerVersion)

install(TARGETS ${PROJECT_NAME}
  EXPORT ${PROJECT_NAME}-targets
  ARCHIVE DESTINATION ${CMAKE_INSTALL_LIBDIR}
  LIBRARY DESTINATION ${CMAKE_INSTALL_LIBDIR}
  RUNTIME DESTINATION ${CMAKE_INSTALL_BINDIR})

configure_package_config_file(${CMAKE_CURRENT_SOURCE_DIR}/build/${PROJECT_NAME}-config.cmake.in
  ${CMAKE_CURRENT_BINARY_DIR}/${PACKAGE_NAME}-config.cmake
  INSTALL_DESTINATION ${CMAKE_INSTALL_DATAROOTDIR}/${PACKAGE_NAME})

install(EXPORT ${PROJECT_NAME}-targets
  FILE ${PROJECT_NAME}-targets.cmake
  NAMESPACE Microsoft::
  DESTINATION ${CMAKE_INSTALL_DATAROOTDIR}/${PACKAGE_NAME})

install(FILES ${LIBRARY_HEADERS}
  DESTINATION ${CMAKE_INSTALL_INCLUDEDIR})

install(FILES
    ${CMAKE_CURRENT_BINARY_DIR}/${PACKAGE_NAME}-config.cmake
    ${CMAKE_CURRENT_BINARY_DIR}/${PACKAGE_NAME}-config-version.cmake
  DESTINATION ${CMAKE_INSTALL_DATAROOTDIR}/${PACKAGE_NAME})

#--- Command-line tools
if(BUILD_TOOLS AND WIN32 AND (NOT WINDOWS_STORE))
  set(TOOL_EXES texassemble texconv texdiag)

  add_executable(texassemble
    Texassemble/texassemble.cpp
    Texassemble/texassemble.rc
    Texassemble/AnimatedGif.cpp)
  target_link_libraries(texassemble ${PROJECT_NAME} ole32.lib version.lib)
  source_group(texassemble REGULAR_EXPRESSION Texassemble/*.*)

  add_executable(texconv
    Texconv/texconv.cpp
    Texconv/texconv.rc
    Texconv/ExtendedBMP.cpp
    Texconv/PortablePixMap.cpp)
  target_link_libraries(texconv ${PROJECT_NAME} ole32.lib shell32.lib version.lib)
  source_group(texconv REGULAR_EXPRESSION Texconv/*.*)

  add_executable(texdiag
    Texdiag/texdiag.cpp
    Texdiag/texdiag.rc)
  target_link_libraries(texdiag ${PROJECT_NAME} ole32.lib version.lib)
  source_group(texdiag REGULAR_EXPRESSION Texdiag/*.*)

  if(ENABLE_OPENEXR_SUPPORT)
    foreach(t IN LISTS TOOL_EXES)
      target_include_directories(${t} PRIVATE Auxiliary)
      target_link_libraries(${t} ${OPENEXR_ILMIMF_LIBRARY})
      target_compile_options(${t} PRIVATE -DUSE_OPENEXR)
    endforeach()
  endif()
endif()

#--- DDSView sample
if(BUILD_SAMPLE AND BUILD_DX11 AND WIN32 AND (NOT WINDOWS_STORE))
  list(APPEND TOOL_EXES ddsview)

  if(NOT COMPILED_DDSVIEW_SHADERS)
      if(USE_PREBUILT_SHADERS)
          message(FATAL_ERROR "ERROR: Using prebuilt shaders requires the COMPILED_DDSVIEW_SHADERS variable is set")
      endif()
      set(COMPILED_DDSVIEW_SHADERS ${CMAKE_CURRENT_BINARY_DIR}/Shaders/Compiled)
      file(MAKE_DIRECTORY ${COMPILED_DDSVIEW_SHADERS})
  else()
      file(TO_CMAKE_PATH ${COMPILED_DDSVIEW_SHADERS} COMPILED_DDSVIEW_SHADERS)
  endif()

  add_executable(ddsview WIN32
    DDSView/ddsview.cpp
    DDSView/ddsview.rc
    ${COMPILED_DDSVIEW_SHADERS}/ddsview_ps1D.inc)
  target_link_libraries(ddsview ${PROJECT_NAME} d3d11.lib ole32.lib)
  source_group(ddsview REGULAR_EXPRESSION DDSView/*.*)

  target_include_directories(ddsview PRIVATE ${COMPILED_DDSVIEW_SHADERS})

  if(NOT USE_PREBUILT_SHADERS)
      add_custom_command(
            OUTPUT "${COMPILED_DDSVIEW_SHADERS}/ddsview_ps1D.inc"
            MAIN_DEPENDENCY "${PROJECT_SOURCE_DIR}/DDSView/hlsl.cmd"
            DEPENDS "${PROJECT_SOURCE_DIR}/DDSView/ddsview.fx"
            COMMENT "Generating HLSL shaders for DDSView..."
            COMMAND COMMAND ${CMAKE_COMMAND} -E env CompileShadersOutput="${COMPILED_DDSVIEW_SHADERS}" hlsl.cmd > "${COMPILED_DDSVIEW_SHADERS}/hlsl.log"
            WORKING_DIRECTORY "${PROJECT_SOURCE_DIR}/DDSView"
            USES_TERMINAL)
  endif()
endif()

if(MINGW OR (NOT WIN32) OR VCPKG_TOOLCHAIN)
  foreach(t IN LISTS TOOL_EXES)
    target_link_libraries(${t} Microsoft::DirectXMath)
  endforeach()
endif()

if(MSVC)
    foreach(t IN LISTS TOOL_EXES ITEMS ${PROJECT_NAME})
      target_compile_options(${t} PRIVATE /Wall /GR- /fp:fast "$<$<NOT:$<CONFIG:DEBUG>>:/guard:cf>")
      target_link_options(${t} PRIVATE /DYNAMICBASE /NXCOMPAT)
    endforeach()

    if((${CMAKE_SIZEOF_VOID_P} EQUAL 4) AND (NOT (${DIRECTX_ARCH} MATCHES "^arm")))
      foreach(t IN LISTS TOOL_EXES ITEMS ${PROJECT_NAME})
        target_link_options(${t} PRIVATE /SAFESEH)
      endforeach()
    endif()

    if(ENABLE_SPECTRE_MITIGATION
       AND (MSVC_VERSION GREATER_EQUAL 1913)
       AND (NOT WINDOWS_STORE)
       AND (NOT ENABLE_OPENEXR_SUPPORT)
       AND (NOT (CMAKE_CXX_COMPILER_ID MATCHES "Clang")))
      message(STATUS "Using Spectre-mitigated libraries")
      foreach(t IN LISTS TOOL_EXES ITEMS ${PROJECT_NAME})
        target_compile_options(${t} PRIVATE "/Qspectre")
      endforeach()
    endif()

    if((MSVC_VERSION GREATER_EQUAL 1928)
       AND (CMAKE_SIZEOF_VOID_P EQUAL 8)
       AND NOT ENABLE_OPENEXR_SUPPORT
       AND ((NOT (CMAKE_CXX_COMPILER_ID MATCHES "Clang")) OR (CMAKE_CXX_COMPILER_VERSION VERSION_GREATER_EQUAL 13.0)))
      foreach(t IN LISTS TOOL_EXES ITEMS ${PROJECT_NAME})
        target_compile_options(${t} PRIVATE "$<$<NOT:$<CONFIG:DEBUG>>:/guard:ehcont>")
        target_link_options(${t} PRIVATE "$<$<NOT:$<CONFIG:DEBUG>>:/guard:ehcont>")
      endforeach()
    endif()
else()
    foreach(t IN LISTS TOOL_EXES ITEMS ${PROJECT_NAME})
      target_compile_definitions(${t} PRIVATE $<IF:$<CONFIG:DEBUG>,_DEBUG,NDEBUG>)
    endforeach()
endif()

if(NOT (${DIRECTX_ARCH} MATCHES "^arm"))
    if(${CMAKE_SIZEOF_VOID_P} EQUAL "4")
        set(ARCH_SSE2 $<$<CXX_COMPILER_ID:MSVC>:/arch:SSE2> $<$<NOT:$<CXX_COMPILER_ID:MSVC>>:-msse2>)
    else()
        set(ARCH_SSE2 $<$<NOT:$<CXX_COMPILER_ID:MSVC>>:-msse2>)
    endif()

    foreach(t IN LISTS TOOL_EXES ITEMS ${PROJECT_NAME})
      target_compile_options(${t} PRIVATE ${ARCH_SSE2})
    endforeach()
endif()

if(CMAKE_CXX_COMPILER_ID MATCHES "Clang")
    set(WarningsLib -Wall -Wpedantic -Wextra)

    if((BUILD_XBOX_EXTS_XBOXONE OR BUILD_XBOX_EXTS_SCARLETT) AND WIN32)
        set(WarningsLib ${WarningsLib} "-Wno-microsoft-enum-value" "-Wno-non-virtual-dtor" "-Wno-ignored-pragmas" "-Wno-deprecated-dynamic-exception-spec")

        if(CMAKE_CXX_COMPILER_VERSION VERSION_GREATER_EQUAL 13.0)
            set(WarningsLib ${WarningsLib} "-Wno-reserved-identifier")
        endif()
    endif()

    target_compile_options(${PROJECT_NAME} PRIVATE ${WarningsLib})

    # OpenMP is not supported for clang for Windows by default

    set(WarningsEXE ${WarningsLib} "-Wno-c++98-compat" "-Wno-c++98-compat-pedantic" "-Wno-switch" "-Wno-switch-enum" "-Wno-covered-switch-default" "-Wno-language-extension-token" "-Wno-missing-prototypes" "-Wno-global-constructors" "-Wno-double-promotion")
    foreach(t IN LISTS TOOL_EXES)
      target_compile_options(${t} PRIVATE ${WarningsEXE})
    endforeach()
elseif(MINGW)
    foreach(t IN LISTS TOOL_EXES ITEMS ${PROJECT_NAME})
      target_compile_options(${t} PRIVATE -Wno-ignored-attributes)
      target_link_options(${t} PRIVATE -municode)
    endforeach()
elseif(CMAKE_CXX_COMPILER_ID MATCHES "MSVC")
    foreach(t IN LISTS TOOL_EXES ITEMS ${PROJECT_NAME})
      target_compile_options(${t} PRIVATE /sdl /permissive- /JMC- /Zc:__cplusplus)
    endforeach()

    if(ENABLE_CODE_ANALYSIS)
      foreach(t IN LISTS TOOL_EXES ITEMS ${PROJECT_NAME})
        target_compile_options(${t} PRIVATE /analyze)
      endforeach()
    endif()

    if(CMAKE_CXX_COMPILER_VERSION VERSION_GREATER_EQUAL 19.24)
        foreach(t IN LISTS TOOL_EXES ITEMS ${PROJECT_NAME})
          target_compile_options(${t} PRIVATE /ZH:SHA_256)
        endforeach()
    endif()

    if(CMAKE_CXX_COMPILER_VERSION VERSION_GREATER_EQUAL 19.26)
        foreach(t IN LISTS TOOL_EXES ITEMS ${PROJECT_NAME})
          target_compile_options(${t} PRIVATE /Zc:preprocessor /wd5105)
        endforeach()
        if(BUILD_XBOX_EXTS_XBOXONE)
            target_compile_options(${PROJECT_NAME} PRIVATE /wd5104 /wd5204)
        endif()
    endif()

    if((CMAKE_CXX_COMPILER_VERSION VERSION_GREATER_EQUAL 19.27) AND (NOT (${DIRECTX_ARCH} MATCHES "^arm")))
        foreach(t IN LISTS TOOL_EXES ITEMS ${PROJECT_NAME})
          target_link_options(${t} PRIVATE /CETCOMPAT)
        endforeach()
    endif()

    if(BC_USE_OPENMP)
        target_compile_options(${PROJECT_NAME} PRIVATE /openmp /Zc:twoPhase-)
        if(BUILD_TOOLS AND WIN32 AND (NOT WINDOWS_STORE))
          target_compile_options(texconv PRIVATE /openmp /Zc:twoPhase-)
        endif()
    endif()

    set(WarningsEXE "/wd4061" "/wd4062" "/wd4365" "/wd4514" "/wd4625" "/wd4626" "/wd4627" "/wd4668" "/wd4710" "/wd4751" "/wd4820" "/wd5026" "/wd5027" "/wd5039" "/wd5045" "/wd5219")
    if(CMAKE_CXX_COMPILER_VERSION VERSION_GREATER_EQUAL 19.34)
        list(APPEND WarningsEXE "/wd5262" "/wd5264")
    endif()
    foreach(t IN LISTS TOOL_EXES)
      target_compile_options(${t} PRIVATE ${WarningsEXE})
    endforeach()
endif()

if(WIN32)
    if(WINDOWS_STORE)
      target_compile_definitions(${PROJECT_NAME} PRIVATE WINAPI_FAMILY=WINAPI_FAMILY_APP)
    endif()

    if(BUILD_DX12 OR WINDOWS_STORE OR (${DIRECTX_ARCH} MATCHES "^arm64"))
        message(STATUS "Building with DirectX 12 Runtime support")
        set(WINVER 0x0A00)
    elseif(${DIRECTX_ARCH} MATCHES "^arm")
        set(WINVER 0x0602)
    else()
        message(STATUS "Building with Windows 7 compatibility")
        set(WINVER 0x0601)
        target_compile_definitions(${PROJECT_NAME} PRIVATE _WIN7_PLATFORM_UPDATE)
    endif()

    foreach(t IN LISTS TOOL_EXES ITEMS ${PROJECT_NAME})
      target_compile_definitions(${t} PRIVATE _UNICODE UNICODE _WIN32_WINNT=${WINVER})
    endforeach()
endif()

if(BUILD_TOOLS AND WIN32 AND (NOT WINDOWS_STORE))
  set_property(DIRECTORY PROPERTY VS_STARTUP_PROJECT texconv)
endif()

#--- Test suite
include(CTest)
if(BUILD_TESTING AND WIN32 AND (NOT WINDOWS_STORE) AND (EXISTS "${CMAKE_CURRENT_LIST_DIR}/Tests/CMakeLists.txt"))
  enable_testing()
  add_subdirectory(${CMAKE_CURRENT_LIST_DIR}/Tests)
endif()<|MERGE_RESOLUTION|>--- conflicted
+++ resolved
@@ -24,14 +24,12 @@
 # Enable the use of OpenMP for software BC6H/BC7 compression
 option(BC_USE_OPENMP "Build with OpenMP support" ON)
 
-<<<<<<< HEAD
 # Builds Xbox extensions for Host PC
 option(BUILD_XBOX_EXTS_XBOXONE "Build Xbox library extensions for Xbox One" OFF)
 option(BUILD_XBOX_EXTS_SCARLETT "Build Xbox library extensions for Xbox Series X|S" OFF)
-=======
+
 # https://devblogs.microsoft.com/cppblog/spectre-mitigations-in-msvc/
 option(ENABLE_SPECTRE_MITIGATION "Build using /Qspectre for MSVC" OFF)
->>>>>>> 0d0f540e
 
 option(ENABLE_CODE_ANALYSIS "Use Static Code Analysis on build" OFF)
 
