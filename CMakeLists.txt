--- conflicted
+++ resolved
@@ -440,11 +440,7 @@
 
 if(XBOX_CONSOLE_TARGET STREQUAL "scarlett")
     target_compile_options(${PROJECT_NAME} PRIVATE $<IF:$<CXX_COMPILER_ID:MSVC>,/favor:AMD64 /arch:AVX2,-march=znver2>)
-<<<<<<< HEAD
-elseif(XBOX_CONSOLE_TARGET STREQUAL "xboxone")
-=======
 elseif(XBOX_CONSOLE_TARGET MATCHES "(xboxone|durango)")
->>>>>>> e4c370d4
     target_compile_options(${PROJECT_NAME} PRIVATE $<IF:$<CXX_COMPILER_ID:MSVC>,/favor:AMD64 /arch:AVX,-march=btver2>)
 elseif(NOT (${DIRECTX_ARCH} MATCHES "^arm"))
     if(CMAKE_SIZEOF_VOID_P EQUAL 4)
@@ -460,21 +456,18 @@
 
 if(CMAKE_CXX_COMPILER_ID MATCHES "Clang")
     set(WarningsLib -Wall -Wpedantic -Wextra)
-<<<<<<< HEAD
 
     if((BUILD_XBOX_EXTS_XBOXONE OR BUILD_XBOX_EXTS_SCARLETT) AND WIN32)
-        set(WarningsLib ${WarningsLib} "-Wno-microsoft-enum-value" "-Wno-non-virtual-dtor" "-Wno-ignored-pragmas" "-Wno-deprecated-dynamic-exception-spec")
-
+        list(APPEND WarningsLib "-Wno-microsoft-enum-value" "-Wno-non-virtual-dtor" "-Wno-ignored-pragmas" "-Wno-deprecated-dynamic-exception-spec")
         if(CMAKE_CXX_COMPILER_VERSION VERSION_GREATER_EQUAL 13.0)
-            set(WarningsLib ${WarningsLib} "-Wno-reserved-identifier")
-        endif()
-    endif()
-
-=======
+            list(APPEND WarningsLib "-Wno-reserved-identifier")
+        endif()
+    endif()
+
     if(CMAKE_CXX_COMPILER_VERSION VERSION_GREATER_EQUAL 16.0)
         list(APPEND WarningsLib "-Wno-unsafe-buffer-usage")
     endif()
->>>>>>> e4c370d4
+
     target_compile_options(${PROJECT_NAME} PRIVATE ${WarningsLib})
 
     set(WarningsEXE ${WarningsLib} "-Wno-c++98-compat" "-Wno-c++98-compat-pedantic" "-Wno-switch" "-Wno-switch-enum" "-Wno-covered-switch-default" "-Wno-language-extension-token" "-Wno-missing-prototypes" "-Wno-global-constructors" "-Wno-double-promotion")
@@ -538,16 +531,10 @@
     endif()
 
     if(BC_USE_OPENMP)
-<<<<<<< HEAD
-        target_compile_options(${PROJECT_NAME} PRIVATE /openmp /Zc:twoPhase-)
-        if(BUILD_TOOLS AND BUILD_DX11 AND WIN32)
-          target_compile_options(texconv PRIVATE /openmp /Zc:twoPhase-)
-=======
         # OpenMP in MSVC is not compatible with /permissive unless you disable two-phase lookup
         target_compile_options(${PROJECT_NAME} PRIVATE /Zc:twoPhase-)
         if(BUILD_TOOLS AND BUILD_DX11 AND WIN32)
           target_compile_options(texconv PRIVATE /Zc:twoPhase-)
->>>>>>> e4c370d4
         endif()
     endif()
 
@@ -561,17 +548,9 @@
 endif()
 
 if(WIN32)
-<<<<<<< HEAD
-    if(WINDOWS_STORE)
-      target_compile_definitions(${PROJECT_NAME} PRIVATE WINAPI_FAMILY=WINAPI_FAMILY_APP)
-    endif()
-
-    if(BUILD_DX12 OR (${DIRECTX_ARCH} MATCHES "^arm64"))
-=======
     if (XBOX_CONSOLE_TARGET STREQUAL "durango")
         set(WINVER 0x0602)
     elseif(BUILD_DX12 OR (${DIRECTX_ARCH} MATCHES "^arm64"))
->>>>>>> e4c370d4
         message(STATUS "Building with DirectX 12 Runtime support")
         set(WINVER 0x0A00)
     elseif(${DIRECTX_ARCH} MATCHES "^arm")
