# Copyright (c) Microsoft Corporation.
# Licensed under the MIT License.

cmake_minimum_required (VERSION 3.20)

set(DIRECTXTEX_VERSION 1.9.8)

project (DirectXTex
  VERSION ${DIRECTXTEX_VERSION}
  DESCRIPTION "DirectX Texture Library"
  HOMEPAGE_URL "https://go.microsoft.com/fwlink/?LinkId=248926"
  LANGUAGES CXX)

option(BUILD_TOOLS "Build tex command-line tools" ON)

option(BUILD_SAMPLE "Build DDSView sample" ON)

# Includes the functions for Direct3D 11 resources and DirectCompute compression
option(BUILD_DX11 "Build with DirectX11 Runtime support" ON)

# Includes the functions for creating Direct3D 12 resources at runtime
option(BUILD_DX12 "Build with DirectX12 Runtime support" ON)

# Enable the use of OpenMP for software BC6H/BC7 compression
option(BC_USE_OPENMP "Build with OpenMP support" ON)

# Builds Xbox extensions for Host PC
option(BUILD_XBOX_EXTS_XBOXONE "Build Xbox library extensions for Xbox One" OFF)
option(BUILD_XBOX_EXTS_SCARLETT "Build Xbox library extensions for Xbox Series X|S" OFF)

# https://devblogs.microsoft.com/cppblog/spectre-mitigations-in-msvc/
option(ENABLE_SPECTRE_MITIGATION "Build using /Qspectre for MSVC" OFF)

option(DISABLE_MSVC_ITERATOR_DEBUGGING "Disable iterator debugging in Debug configurations with the MSVC CRT" OFF)

option(ENABLE_CODE_ANALYSIS "Use Static Code Analysis on build" OFF)

option(USE_PREBUILT_SHADERS "Use externally built HLSL shaders" OFF)

# Includes the functions for loading/saving OpenEXR files at runtime
option(ENABLE_OPENEXR_SUPPORT "Build with OpenEXR support" OFF)

set(CMAKE_CXX_STANDARD 17)
set(CMAKE_CXX_STANDARD_REQUIRED ON)
set(CMAKE_CXX_EXTENSIONS OFF)

set(CMAKE_ARCHIVE_OUTPUT_DIRECTORY "${CMAKE_BINARY_DIR}/bin/CMake")
set(CMAKE_LIBRARY_OUTPUT_DIRECTORY "${CMAKE_BINARY_DIR}/bin/CMake")
set(CMAKE_RUNTIME_OUTPUT_DIRECTORY "${CMAKE_BINARY_DIR}/bin/CMake")

if(DEFINED VCPKG_TARGET_ARCHITECTURE)
    set(DIRECTX_ARCH ${VCPKG_TARGET_ARCHITECTURE})
elseif(CMAKE_GENERATOR_PLATFORM MATCHES "^[Ww][Ii][Nn]32$")
    set(DIRECTX_ARCH x86)
elseif(CMAKE_GENERATOR_PLATFORM MATCHES "^[Xx]64$")
    set(DIRECTX_ARCH x64)
elseif(CMAKE_GENERATOR_PLATFORM MATCHES "^[Aa][Rr][Mm]$")
    set(DIRECTX_ARCH arm)
elseif(CMAKE_GENERATOR_PLATFORM MATCHES "^[Aa][Rr][Mm]64$")
    set(DIRECTX_ARCH arm64)
endif()

if(DEFINED XBOX_CONSOLE_TARGET)
  set(BUILD_DX11 OFF)
  set(BUILD_DX12 ON)
  set(BUILD_TOOLS OFF)
  set(BUILD_SAMPLE OFF)
endif()

include(GNUInstallDirs)

#--- Library
set(LIBRARY_HEADERS
    DirectXTex/DirectXTex.h
    DirectXTex/DirectXTex.inl)

set(LIBRARY_SOURCES
    DirectXTex/BC.h
    DirectXTex/DDS.h
    DirectXTex/DirectXTexP.h
    DirectXTex/filters.h
    DirectXTex/scoped.h
    DirectXTex/BC.cpp
    DirectXTex/BC4BC5.cpp
    DirectXTex/BC6HBC7.cpp
    DirectXTex/DirectXTexCompress.cpp
    DirectXTex/DirectXTexConvert.cpp
    DirectXTex/DirectXTexDDS.cpp
    DirectXTex/DirectXTexHDR.cpp
    DirectXTex/DirectXTexImage.cpp
    DirectXTex/DirectXTexMipmaps.cpp
    DirectXTex/DirectXTexMisc.cpp
    DirectXTex/DirectXTexNormalMaps.cpp
    DirectXTex/DirectXTexPMAlpha.cpp
    DirectXTex/DirectXTexResize.cpp
    DirectXTex/DirectXTexTGA.cpp
    DirectXTex/DirectXTexUtil.cpp)

if(WIN32)
   set(LIBRARY_SOURCES ${LIBRARY_SOURCES}
       DirectXTex/DirectXTexFlipRotate.cpp
       DirectXTex/DirectXTexWIC.cpp)
endif()

if((BUILD_XBOX_EXTS_XBOXONE OR BUILD_XBOX_EXTS_SCARLETT) AND WIN32)
    if(DEFINED ENV{GameDKLatest})
        cmake_path(SET GameDK_DIR "$ENV{GameDKLatest}")
    endif()
    if(DEFINED ENV{XboxOneXDKLatest})
        cmake_path(SET XboxOneXDK_DIR "$ENV{XboxOneXDKLatest}")
    endif()

    set(LIBRARY_HEADERS
        DirectXTex/DirectXTexXbox.h)

   set(LIBRARY_SOURCES ${LIBRARY_SOURCES}
       DirectXTex/DirectXTexXboxDDS.cpp
       DirectXTex/DirectXTexXboxDetile.cpp
       DirectXTex/DirectXTexXboxImage.cpp
       DirectXTex/DirectXTexXboxTile.cpp)
endif()

set(SHADER_SOURCES
    DirectXTex/Shaders/BC6HEncode.hlsl
    DirectXTex/Shaders/BC7Encode.hlsl)

if(BUILD_DX11 AND WIN32)
   set(LIBRARY_SOURCES ${LIBRARY_SOURCES}
       DirectXTex/BCDirectCompute.h
       DirectXTex/BCDirectCompute.cpp
       DirectXTex/DirectXTexCompressGPU.cpp
       DirectXTex/DirectXTexD3D11.cpp)
endif()

if(BUILD_DX12)
   set(LIBRARY_SOURCES ${LIBRARY_SOURCES}
       DirectXTex/d3dx12.h
       DirectXTex/DirectXTexD3D12.cpp)
endif()

if(ENABLE_OPENEXR_SUPPORT)
   set(LIBRARY_HEADERS ${LIBRARY_HEADERS}
       Auxiliary/DirectXTexEXR.h)

   set(LIBRARY_SOURCES ${LIBRARY_SOURCES}
       Auxiliary/DirectXTexEXR.cpp)
endif()

if(BUILD_DX11 AND WIN32)
    if(NOT COMPILED_SHADERS)
        if(USE_PREBUILT_SHADERS)
            message(FATAL_ERROR "ERROR: Using prebuilt shaders requires the COMPILED_SHADERS variable is set")
        endif()
        set(COMPILED_SHADERS ${CMAKE_CURRENT_BINARY_DIR}/Shaders/Compiled)
        file(MAKE_DIRECTORY ${COMPILED_SHADERS})
    else()
        file(TO_CMAKE_PATH ${COMPILED_SHADERS} COMPILED_SHADERS)
    endif()

    set(LIBRARY_SOURCES ${LIBRARY_SOURCES}
        ${COMPILED_SHADERS}/BC6HEncode_EncodeBlockCS.inc)

    if(NOT USE_PREBUILT_SHADERS)
        add_custom_command(
            OUTPUT "${COMPILED_SHADERS}/BC6HEncode_EncodeBlockCS.inc"
            MAIN_DEPENDENCY "${PROJECT_SOURCE_DIR}/DirectXTex/Shaders/CompileShaders.cmd"
            DEPENDS ${SHADER_SOURCES}
            COMMENT "Generating HLSL shaders..."
            COMMAND ${CMAKE_COMMAND} -E env CompileShadersOutput="${COMPILED_SHADERS}" CompileShaders.cmd > "${COMPILED_SHADERS}/compileshaders.log"
            WORKING_DIRECTORY "${PROJECT_SOURCE_DIR}/DirectXTex/Shaders"
            USES_TERMINAL)
    endif()
endif()

add_library(${PROJECT_NAME} STATIC ${LIBRARY_SOURCES} ${LIBRARY_HEADERS})

if(BUILD_DX11 AND WIN32)
   target_include_directories(${PROJECT_NAME} PRIVATE ${COMPILED_SHADERS})
endif()

source_group(${PROJECT_NAME} REGULAR_EXPRESSION DirectXTex/*.*)

target_include_directories(${PROJECT_NAME} PUBLIC
  $<BUILD_INTERFACE:${CMAKE_CURRENT_SOURCE_DIR}/DirectXTex>
  $<INSTALL_INTERFACE:${CMAKE_INSTALL_INCLUDEDIR}>)

target_compile_features(${PROJECT_NAME} PUBLIC cxx_std_11)

if(ENABLE_OPENEXR_SUPPORT)
  find_package(OpenEXR REQUIRED)
  target_link_libraries(${PROJECT_NAME} PRIVATE OpenEXR::OpenEXR)
endif()

if(BUILD_XBOX_EXTS_SCARLETT AND WIN32)
    if (EXISTS "${GameDK_DIR}/GXDK/toolKit/include/gxdk.h")
        message(STATUS "Building Xbox extensions for Xbox Series X|S")
        target_compile_definitions(${PROJECT_NAME} PRIVATE _USE_GXDK _USE_SCARLETT)
        target_include_directories(${PROJECT_NAME} PRIVATE ${GameDK_DIR}/GXDK/toolKit/include ${GameDK_DIR}/GXDK/toolKit/include/Scarlett)
    else()
        message(FATAL_ERROR "Building Xbox extensions requires GameDKLatest")
    endif()
elseif(BUILD_XBOX_EXTS_XBOXONE AND WIN32)
    if (EXISTS "${GameDK_DIR}/GXDK/toolKit/include/gxdk.h")
        message(STATUS "Building Xbox extensions for XboxOne using the Microsoft GDK")
        target_compile_definitions(${PROJECT_NAME} PRIVATE _USE_GXDK)
        target_include_directories(${PROJECT_NAME} PRIVATE ${GameDK_DIR}/GXDK/toolKit/include ${GameDK_DIR}/GXDK/toolKit/include/XboxOne)
    elseif (EXISTS "${XboxOneXDK_DIR}/PC/include/xdk.h")
        message(STATUS "Building Xbox extensions for XboxOne using the Xbox One XDK")
        target_include_directories(${PROJECT_NAME} PRIVATE ${XboxOneXDK_DIR}/PC/include)
    else()
        message(FATAL_ERROR "Building Xbox extensions requires GameDKLatest or XboxOneXDKLatest")
    endif()
endif()

if(NOT MINGW)
    target_precompile_headers(${PROJECT_NAME} PRIVATE DirectXTex/DirectXTexP.h)
endif()

if(MINGW OR (NOT WIN32))
    find_package(directxmath CONFIG REQUIRED)
    find_package(directx-headers CONFIG REQUIRED)
else()
    find_package(directxmath CONFIG QUIET)
    find_package(directx-headers CONFIG QUIET)
endif()

if(directxmath_FOUND)
    message(STATUS "Using DirectXMath package")
    target_link_libraries(${PROJECT_NAME} PUBLIC Microsoft::DirectXMath)
endif()

if(directx-headers_FOUND)
    message(STATUS "Using DirectX-Headers package")
    target_link_libraries(${PROJECT_NAME} PUBLIC Microsoft::DirectX-Headers)
    target_compile_definitions(${PROJECT_NAME} PUBLIC USING_DIRECTX_HEADERS)
endif()

include(CheckIncludeFileCXX)

if(DEFINED XBOX_CONSOLE_TARGET)
    message(STATUS "Building for Xbox Console Target: ${XBOX_CONSOLE_TARGET}")
    set(CMAKE_REQUIRED_QUIET ON)
    CHECK_INCLUDE_FILE_CXX(gxdk.h GXDK_HEADER)
    if(NOT GXDK_HEADER)
        message(FATAL_ERROR "Microsoft GDK with Xbox Extensions required to build for Xbox. See https://aka.ms/gdkx")
    endif()
    target_compile_definitions(${PROJECT_NAME} PUBLIC WINAPI_FAMILY=WINAPI_FAMILY_GAMES)
    if(XBOX_CONSOLE_TARGET STREQUAL "scarlett")
        CHECK_INCLUDE_FILE_CXX(d3d12_xs.h D3D12XS_HEADER)
        if(NOT D3D12XS_HEADER)
            message(FATAL_ERROR "Microsoft GDK with Xbox Extensions environment needs to be set for Xbox Series X|S.")
        endif()
        target_compile_definitions(${PROJECT_NAME} PUBLIC _GAMING_XBOX _GAMING_XBOX_SCARLETT)
    elseif(XBOX_CONSOLE_TARGET STREQUAL "xboxone")
        CHECK_INCLUDE_FILE_CXX(d3d12_x.h D3D12X_HEADER)
        if(NOT D3D12X_HEADER)
            message(FATAL_ERROR "Microsoft GDK with Xbox Extensions environment needs to be set for Xbox One.")
        endif()
        target_compile_definitions(${PROJECT_NAME} PUBLIC _GAMING_XBOX _GAMING_XBOX_XBOXONE)
    endif()
endif()

#--- Package
include(CMakePackageConfigHelpers)

string(TOLOWER ${PROJECT_NAME} PACKAGE_NAME)

write_basic_package_version_file(
  ${PACKAGE_NAME}-config-version.cmake
  VERSION ${DIRECTXTEX_VERSION}
  COMPATIBILITY AnyNewerVersion)

install(TARGETS ${PROJECT_NAME}
  EXPORT ${PROJECT_NAME}-targets
  ARCHIVE DESTINATION ${CMAKE_INSTALL_LIBDIR}
  LIBRARY DESTINATION ${CMAKE_INSTALL_LIBDIR}
  RUNTIME DESTINATION ${CMAKE_INSTALL_BINDIR})

configure_package_config_file(${CMAKE_CURRENT_SOURCE_DIR}/build/${PROJECT_NAME}-config.cmake.in
  ${CMAKE_CURRENT_BINARY_DIR}/${PACKAGE_NAME}-config.cmake
  INSTALL_DESTINATION ${CMAKE_INSTALL_DATAROOTDIR}/${PACKAGE_NAME})

install(EXPORT ${PROJECT_NAME}-targets
  FILE ${PROJECT_NAME}-targets.cmake
  NAMESPACE Microsoft::
  DESTINATION ${CMAKE_INSTALL_DATAROOTDIR}/${PACKAGE_NAME})

install(FILES ${LIBRARY_HEADERS}
  DESTINATION ${CMAKE_INSTALL_INCLUDEDIR})

install(FILES
    ${CMAKE_CURRENT_BINARY_DIR}/${PACKAGE_NAME}-config.cmake
    ${CMAKE_CURRENT_BINARY_DIR}/${PACKAGE_NAME}-config-version.cmake
  DESTINATION ${CMAKE_INSTALL_DATAROOTDIR}/${PACKAGE_NAME})

#--- Command-line tools
if(BUILD_TOOLS AND BUILD_DX11 AND WIN32 AND (NOT WINDOWS_STORE))
  set(TOOL_EXES texassemble texconv texdiag)

  add_executable(texassemble
    Texassemble/texassemble.cpp
    Texassemble/texassemble.rc
    Texassemble/AnimatedGif.cpp)
  target_link_libraries(texassemble ${PROJECT_NAME} ole32.lib version.lib)
  source_group(texassemble REGULAR_EXPRESSION Texassemble/*.*)

  add_executable(texconv
    Texconv/texconv.cpp
    Texconv/texconv.rc
    Texconv/ExtendedBMP.cpp
    Texconv/PortablePixMap.cpp)
  target_link_libraries(texconv ${PROJECT_NAME} ole32.lib shell32.lib version.lib)
  source_group(texconv REGULAR_EXPRESSION Texconv/*.*)

  add_executable(texdiag
    Texdiag/texdiag.cpp
    Texdiag/texdiag.rc)
  target_link_libraries(texdiag ${PROJECT_NAME} ole32.lib version.lib)
  source_group(texdiag REGULAR_EXPRESSION Texdiag/*.*)

  if(ENABLE_OPENEXR_SUPPORT)
    foreach(t IN LISTS TOOL_EXES)
      target_include_directories(${t} PRIVATE Auxiliary)
      target_link_libraries(${t} ${OPENEXR_ILMIMF_LIBRARY})
      target_compile_options(${t} PRIVATE -DUSE_OPENEXR)
    endforeach()
  endif()
endif()

#--- DDSView sample
if(BUILD_SAMPLE AND BUILD_DX11 AND WIN32 AND (NOT WINDOWS_STORE))
  list(APPEND TOOL_EXES ddsview)

  if(NOT COMPILED_DDSVIEW_SHADERS)
      if(USE_PREBUILT_SHADERS)
          message(FATAL_ERROR "ERROR: Using prebuilt shaders requires the COMPILED_DDSVIEW_SHADERS variable is set")
      endif()
      set(COMPILED_DDSVIEW_SHADERS ${CMAKE_CURRENT_BINARY_DIR}/Shaders/Compiled)
      file(MAKE_DIRECTORY ${COMPILED_DDSVIEW_SHADERS})
  else()
      file(TO_CMAKE_PATH ${COMPILED_DDSVIEW_SHADERS} COMPILED_DDSVIEW_SHADERS)
  endif()

  add_executable(ddsview WIN32
    DDSView/ddsview.cpp
    DDSView/ddsview.rc
    ${COMPILED_DDSVIEW_SHADERS}/ddsview_ps1D.inc)
  target_link_libraries(ddsview ${PROJECT_NAME} d3d11.lib ole32.lib)
  source_group(ddsview REGULAR_EXPRESSION DDSView/*.*)

  target_include_directories(ddsview PRIVATE ${COMPILED_DDSVIEW_SHADERS})

  if(NOT USE_PREBUILT_SHADERS)
      add_custom_command(
            OUTPUT "${COMPILED_DDSVIEW_SHADERS}/ddsview_ps1D.inc"
            MAIN_DEPENDENCY "${PROJECT_SOURCE_DIR}/DDSView/hlsl.cmd"
            DEPENDS "${PROJECT_SOURCE_DIR}/DDSView/ddsview.fx"
            COMMENT "Generating HLSL shaders for DDSView..."
            COMMAND COMMAND ${CMAKE_COMMAND} -E env CompileShadersOutput="${COMPILED_DDSVIEW_SHADERS}" hlsl.cmd > "${COMPILED_DDSVIEW_SHADERS}/hlsl.log"
            WORKING_DIRECTORY "${PROJECT_SOURCE_DIR}/DDSView"
            USES_TERMINAL)
  endif()
endif()

if(directxmath_FOUND)
  foreach(t IN LISTS TOOL_EXES)
    target_link_libraries(${t} Microsoft::DirectXMath)
  endforeach()
endif()

if(MSVC)
    foreach(t IN LISTS TOOL_EXES ITEMS ${PROJECT_NAME})
      target_compile_options(${t} PRIVATE /Wall /GR- /fp:fast "$<$<NOT:$<CONFIG:DEBUG>>:/guard:cf>")
      target_link_options(${t} PRIVATE /DYNAMICBASE /NXCOMPAT)
    endforeach()

    if((${CMAKE_SIZEOF_VOID_P} EQUAL 4) AND (NOT (${DIRECTX_ARCH} MATCHES "^arm")))
      foreach(t IN LISTS TOOL_EXES ITEMS ${PROJECT_NAME})
        target_link_options(${t} PRIVATE /SAFESEH)
      endforeach()
    endif()

    if(ENABLE_SPECTRE_MITIGATION
       AND (MSVC_VERSION GREATER_EQUAL 1913)
       AND (NOT WINDOWS_STORE)
       AND (NOT ENABLE_OPENEXR_SUPPORT)
       AND (NOT (CMAKE_CXX_COMPILER_ID MATCHES "Clang")))
      message(STATUS "Building Spectre-mitigated libraries")
      foreach(t IN LISTS TOOL_EXES ITEMS ${PROJECT_NAME})
        target_compile_options(${t} PRIVATE "/Qspectre")
      endforeach()
    endif()

    if((MSVC_VERSION GREATER_EQUAL 1928)
       AND (CMAKE_SIZEOF_VOID_P EQUAL 8)
       AND NOT ENABLE_OPENEXR_SUPPORT
       AND ((NOT (CMAKE_CXX_COMPILER_ID MATCHES "Clang")) OR (CMAKE_CXX_COMPILER_VERSION VERSION_GREATER_EQUAL 13.0)))
      foreach(t IN LISTS TOOL_EXES ITEMS ${PROJECT_NAME})
        target_compile_options(${t} PRIVATE "$<$<NOT:$<CONFIG:DEBUG>>:/guard:ehcont>")
        target_link_options(${t} PRIVATE "$<$<NOT:$<CONFIG:DEBUG>>:/guard:ehcont>")
      endforeach()
    endif()
else()
    foreach(t IN LISTS TOOL_EXES ITEMS ${PROJECT_NAME})
      target_compile_definitions(${t} PRIVATE $<IF:$<CONFIG:DEBUG>,_DEBUG,NDEBUG>)
    endforeach()
endif()

if(XBOX_CONSOLE_TARGET STREQUAL "scarlett")
    target_compile_options(${PROJECT_NAME} PRIVATE $<IF:$<CXX_COMPILER_ID:MSVC>,/favor:AMD64 /arch:AVX2,-march=znver2>)
elseif(XBOX_CONSOLE_TARGET STREQUAL "xboxone")
    target_compile_options(${PROJECT_NAME} PRIVATE $<IF:$<CXX_COMPILER_ID:MSVC>,/favor:AMD64 /arch:AVX,-march=btver2)
elseif(NOT (${DIRECTX_ARCH} MATCHES "^arm"))
    if(${CMAKE_SIZEOF_VOID_P} EQUAL "4")
        set(ARCH_SSE2 $<$<CXX_COMPILER_ID:MSVC>:/arch:SSE2> $<$<NOT:$<CXX_COMPILER_ID:MSVC>>:-msse2>)
    else()
        set(ARCH_SSE2 $<$<NOT:$<CXX_COMPILER_ID:MSVC>>:-msse2>)
    endif()

    foreach(t IN LISTS TOOL_EXES ITEMS ${PROJECT_NAME})
      target_compile_options(${t} PRIVATE ${ARCH_SSE2})
    endforeach()
endif()

if(CMAKE_CXX_COMPILER_ID MATCHES "Clang")
    set(WarningsLib -Wall -Wpedantic -Wextra)

    if((BUILD_XBOX_EXTS_XBOXONE OR BUILD_XBOX_EXTS_SCARLETT) AND WIN32)
        set(WarningsLib ${WarningsLib} "-Wno-microsoft-enum-value" "-Wno-non-virtual-dtor" "-Wno-ignored-pragmas" "-Wno-deprecated-dynamic-exception-spec")

        if(CMAKE_CXX_COMPILER_VERSION VERSION_GREATER_EQUAL 13.0)
            set(WarningsLib ${WarningsLib} "-Wno-reserved-identifier")
        endif()
    endif()

    target_compile_options(${PROJECT_NAME} PRIVATE ${WarningsLib})

    # OpenMP is not supported for clang for Windows by default

    set(WarningsEXE ${WarningsLib} "-Wno-c++98-compat" "-Wno-c++98-compat-pedantic" "-Wno-switch" "-Wno-switch-enum" "-Wno-covered-switch-default" "-Wno-language-extension-token" "-Wno-missing-prototypes" "-Wno-global-constructors" "-Wno-double-promotion")
    foreach(t IN LISTS TOOL_EXES)
      target_compile_options(${t} PRIVATE ${WarningsEXE})
    endforeach()
elseif(MINGW)
    foreach(t IN LISTS TOOL_EXES ITEMS ${PROJECT_NAME})
      target_compile_options(${t} PRIVATE -Wno-ignored-attributes)
      target_link_options(${t} PRIVATE -municode)
    endforeach()
elseif(CMAKE_CXX_COMPILER_ID MATCHES "MSVC")
    foreach(t IN LISTS TOOL_EXES ITEMS ${PROJECT_NAME})
      target_compile_options(${t} PRIVATE /sdl /permissive- /JMC- /Zc:__cplusplus /Zc:inline)
    endforeach()

    if(ENABLE_CODE_ANALYSIS)
      foreach(t IN LISTS TOOL_EXES ITEMS ${PROJECT_NAME})
        target_compile_options(${t} PRIVATE /analyze)
      endforeach()
    endif()

    if(CMAKE_INTERPROCEDURAL_OPTIMIZATION)
      message(STATUS "Building using Whole Program Optimization")
      foreach(t IN LISTS TOOL_EXES ITEMS ${PROJECT_NAME})
        target_compile_options(${t} PRIVATE /Gy /Gw)
      endforeach()
    endif()

    if(CMAKE_CXX_COMPILER_VERSION VERSION_GREATER_EQUAL 19.24)
        foreach(t IN LISTS TOOL_EXES ITEMS ${PROJECT_NAME})
          target_compile_options(${t} PRIVATE /ZH:SHA_256)
        endforeach()
    endif()

    if(CMAKE_CXX_COMPILER_VERSION VERSION_GREATER_EQUAL 19.26)
        foreach(t IN LISTS TOOL_EXES ITEMS ${PROJECT_NAME})
          target_compile_options(${t} PRIVATE /Zc:preprocessor /wd5105)
        endforeach()
        if(BUILD_XBOX_EXTS_XBOXONE)
            target_compile_options(${PROJECT_NAME} PRIVATE /wd5104 /wd5204)
        endif()
    endif()

    if((CMAKE_CXX_COMPILER_VERSION VERSION_GREATER_EQUAL 19.27) AND (NOT (${DIRECTX_ARCH} MATCHES "^arm")))
        foreach(t IN LISTS TOOL_EXES ITEMS ${PROJECT_NAME})
          target_link_options(${t} PRIVATE /CETCOMPAT)
        endforeach()
    endif()

    if(CMAKE_CXX_COMPILER_VERSION VERSION_GREATER_EQUAL 19.28)
        foreach(t IN LISTS TOOL_EXES ITEMS ${PROJECT_NAME})
          target_compile_options(${t} PRIVATE /Zc:lambda)
        endforeach()
    endif()

<<<<<<< HEAD
=======
    if(CMAKE_CXX_COMPILER_VERSION VERSION_GREATER_EQUAL 19.35)
        foreach(t IN LISTS TOOL_EXES ITEMS ${PROJECT_NAME})
          target_compile_options(${t} PRIVATE /Zc:templateScope /Zc:checkGwOdr)
        endforeach()
    endif()

>>>>>>> 0a4e51a5
    if(BC_USE_OPENMP)
        target_compile_options(${PROJECT_NAME} PRIVATE /openmp /Zc:twoPhase-)
        if(BUILD_TOOLS AND BUILD_DX11 AND WIN32 AND (NOT WINDOWS_STORE))
          target_compile_options(texconv PRIVATE /openmp /Zc:twoPhase-)
        endif()
    endif()

    set(WarningsEXE "/wd4061" "/wd4062" "/wd4365" "/wd4514" "/wd4625" "/wd4626" "/wd4627" "/wd4668" "/wd4710" "/wd4751" "/wd4820" "/wd5026" "/wd5027" "/wd5039" "/wd5045" "/wd5219")
    if(CMAKE_CXX_COMPILER_VERSION VERSION_GREATER_EQUAL 19.34)
        list(APPEND WarningsEXE "/wd5262" "/wd5264")
    endif()
    foreach(t IN LISTS TOOL_EXES)
      target_compile_options(${t} PRIVATE ${WarningsEXE})
    endforeach()
endif()

if(WIN32)
    if(WINDOWS_STORE)
      target_compile_definitions(${PROJECT_NAME} PRIVATE WINAPI_FAMILY=WINAPI_FAMILY_APP)
    endif()

    if(BUILD_DX12 OR WINDOWS_STORE OR (${DIRECTX_ARCH} MATCHES "^arm64"))
        message(STATUS "Building with DirectX 12 Runtime support")
        set(WINVER 0x0A00)
    elseif(${DIRECTX_ARCH} MATCHES "^arm")
        set(WINVER 0x0602)
    else()
        message(STATUS "Building with Windows 7 compatibility")
        set(WINVER 0x0601)
        target_compile_definitions(${PROJECT_NAME} PRIVATE _WIN7_PLATFORM_UPDATE)
    endif()

    foreach(t IN LISTS TOOL_EXES ITEMS ${PROJECT_NAME})
      target_compile_definitions(${t} PRIVATE _UNICODE UNICODE _WIN32_WINNT=${WINVER})
    endforeach()

    if(DISABLE_MSVC_ITERATOR_DEBUGGING)
      foreach(t IN LISTS TOOL_EXES ITEMS ${PROJECT_NAME})
        target_compile_definitions(${t} PRIVATE _ITERATOR_DEBUG_LEVEL=0)
      endforeach()
    endif()
endif()

if(BUILD_TOOLS AND BUILD_DX11 AND WIN32 AND (NOT WINDOWS_STORE))
  set_property(DIRECTORY PROPERTY VS_STARTUP_PROJECT texconv)
endif()

#--- Test suite
include(CTest)
if(BUILD_TESTING AND WIN32 AND (NOT WINDOWS_STORE) AND (EXISTS "${CMAKE_CURRENT_LIST_DIR}/Tests/CMakeLists.txt"))
  enable_testing()
  add_subdirectory(${CMAKE_CURRENT_LIST_DIR}/Tests)
endif()<|MERGE_RESOLUTION|>--- conflicted
+++ resolved
@@ -491,15 +491,12 @@
         endforeach()
     endif()
 
-<<<<<<< HEAD
-=======
     if(CMAKE_CXX_COMPILER_VERSION VERSION_GREATER_EQUAL 19.35)
         foreach(t IN LISTS TOOL_EXES ITEMS ${PROJECT_NAME})
           target_compile_options(${t} PRIVATE /Zc:templateScope /Zc:checkGwOdr)
         endforeach()
     endif()
 
->>>>>>> 0a4e51a5
     if(BC_USE_OPENMP)
         target_compile_options(${PROJECT_NAME} PRIVATE /openmp /Zc:twoPhase-)
         if(BUILD_TOOLS AND BUILD_DX11 AND WIN32 AND (NOT WINDOWS_STORE))
