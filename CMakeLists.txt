# Copyright (c) Microsoft Corporation.
# Licensed under the MIT License.

cmake_minimum_required (VERSION 3.20)

set(DIRECTXTEX_VERSION 1.9.7)

project (DirectXTex
  VERSION ${DIRECTXTEX_VERSION}
  DESCRIPTION "DirectX Texture Library"
  HOMEPAGE_URL "https://go.microsoft.com/fwlink/?LinkId=248926"
  LANGUAGES CXX)

option(BUILD_TOOLS "Build tex command-line tools" ON)

option(BUILD_SAMPLE "Build DDSView sample" ON)

# Includes the functions for Direct3D 11 resources and DirectCompute compression
option(BUILD_DX11 "Build with DirectX11 Runtime support" ON)

# Includes the functions for creating Direct3D 12 resources at runtime
option(BUILD_DX12 "Build with DirectX12 Runtime support" ON)

# Enable the use of OpenMP for software BC6H/BC7 compression
option(BC_USE_OPENMP "Build with OpenMP support" ON)

# Builds Xbox extensions for Host PC
option(BUILD_XBOX_EXTS_XBOXONE "Build Xbox library extensions for Xbox One" OFF)
option(BUILD_XBOX_EXTS_SCARLETT "Build Xbox library extensions for Xbox Series X|S" OFF)

option(ENABLE_CODE_ANALYSIS "Use Static Code Analysis on build" OFF)

option(USE_PREBUILT_SHADERS "Use externally built HLSL shaders" OFF)

# Includes the functions for loading/saving OpenEXR files at runtime
option(ENABLE_OPENEXR_SUPPORT "Build with OpenEXR support" OFF)

set(CMAKE_CXX_STANDARD 17)
set(CMAKE_CXX_STANDARD_REQUIRED ON)
set(CMAKE_CXX_EXTENSIONS OFF)

set(CMAKE_ARCHIVE_OUTPUT_DIRECTORY "${CMAKE_BINARY_DIR}/bin/CMake")
set(CMAKE_LIBRARY_OUTPUT_DIRECTORY "${CMAKE_BINARY_DIR}/bin/CMake")
set(CMAKE_RUNTIME_OUTPUT_DIRECTORY "${CMAKE_BINARY_DIR}/bin/CMake")

if (DEFINED VCPKG_TARGET_ARCHITECTURE)
    set(DIRECTX_ARCH ${VCPKG_TARGET_ARCHITECTURE})
elseif(CMAKE_GENERATOR_PLATFORM MATCHES "^[Ww][Ii][Nn]32$")
    set(DIRECTX_ARCH x86)
elseif(CMAKE_GENERATOR_PLATFORM MATCHES "^[Xx]64$")
    set(DIRECTX_ARCH x64)
elseif(CMAKE_GENERATOR_PLATFORM MATCHES "^[Aa][Rr][Mm]$")
    set(DIRECTX_ARCH arm)
elseif(CMAKE_GENERATOR_PLATFORM MATCHES "^[Aa][Rr][Mm]64$")
    set(DIRECTX_ARCH arm64)
endif()

include(GNUInstallDirs)

#--- Library
set(LIBRARY_HEADERS
    DirectXTex/DirectXTex.h
    DirectXTex/DirectXTex.inl)

set(LIBRARY_SOURCES
    DirectXTex/BC.h
    DirectXTex/DDS.h
    DirectXTex/DirectXTexP.h
    DirectXTex/filters.h
    DirectXTex/scoped.h
    DirectXTex/BC.cpp
    DirectXTex/BC4BC5.cpp
    DirectXTex/BC6HBC7.cpp
    DirectXTex/DirectXTexCompress.cpp
    DirectXTex/DirectXTexConvert.cpp
    DirectXTex/DirectXTexDDS.cpp
    DirectXTex/DirectXTexHDR.cpp
    DirectXTex/DirectXTexImage.cpp
    DirectXTex/DirectXTexMipmaps.cpp
    DirectXTex/DirectXTexMisc.cpp
    DirectXTex/DirectXTexNormalMaps.cpp
    DirectXTex/DirectXTexPMAlpha.cpp
    DirectXTex/DirectXTexResize.cpp
    DirectXTex/DirectXTexTGA.cpp
    DirectXTex/DirectXTexUtil.cpp)

if(WIN32)
   set(LIBRARY_SOURCES ${LIBRARY_SOURCES}
       DirectXTex/DirectXTexFlipRotate.cpp
       DirectXTex/DirectXTexWIC.cpp)
endif()

if((BUILD_XBOX_EXTS_XBOXONE OR BUILD_XBOX_EXTS_SCARLETT) AND WIN32)
    if(DEFINED ENV{GameDKLatest})
        set(GameDK_DIR $ENV{GameDKLatest})
    endif()
    if(DEFINED ENV{XboxOneXDKLatest})
        set(XboxOneXDK_DIR $ENV{XboxOneXDKLatest})
    endif()

    set(LIBRARY_HEADERS
        DirectXTex/DirectXTexXbox.h)

   set(LIBRARY_SOURCES ${LIBRARY_SOURCES}
       DirectXTex/DirectXTexXboxDDS.cpp
       DirectXTex/DirectXTexXboxDetile.cpp
       DirectXTex/DirectXTexXboxImage.cpp
       DirectXTex/DirectXTexXboxTile.cpp)
endif()

set(SHADER_SOURCES
    DirectXTex/Shaders/BC6HEncode.hlsl
    DirectXTex/Shaders/BC7Encode.hlsl)

if(BUILD_DX11 AND WIN32)
   set(LIBRARY_SOURCES ${LIBRARY_SOURCES}
       DirectXTex/BCDirectCompute.h
       DirectXTex/BCDirectCompute.cpp
       DirectXTex/DirectXTexCompressGPU.cpp
       DirectXTex/DirectXTexD3D11.cpp)
endif()

if(BUILD_DX12)
   set(LIBRARY_SOURCES ${LIBRARY_SOURCES}
       DirectXTex/d3dx12.h
       DirectXTex/DirectXTexD3D12.cpp)
endif()

if(ENABLE_OPENEXR_SUPPORT)
   set(LIBRARY_HEADERS ${LIBRARY_HEADERS}
       Auxiliary/DirectXTexEXR.h)

   set(LIBRARY_SOURCES ${LIBRARY_SOURCES}
       Auxiliary/DirectXTexEXR.cpp)
endif()

if(BUILD_DX11 AND WIN32)
    if (NOT COMPILED_SHADERS)
        if (USE_PREBUILT_SHADERS)
            message(FATAL_ERROR "ERROR: Using prebuilt shaders requires the COMPILED_SHADERS variable is set")
        endif()
        set(COMPILED_SHADERS ${CMAKE_CURRENT_BINARY_DIR}/Shaders/Compiled)
        file(MAKE_DIRECTORY ${COMPILED_SHADERS})
    else()
        file(TO_CMAKE_PATH ${COMPILED_SHADERS} COMPILED_SHADERS)
    endif()

    set(LIBRARY_SOURCES ${LIBRARY_SOURCES}
        ${COMPILED_SHADERS}/BC6HEncode_EncodeBlockCS.inc)

    if (NOT USE_PREBUILT_SHADERS)
        add_custom_command(
            OUTPUT "${COMPILED_SHADERS}/BC6HEncode_EncodeBlockCS.inc"
            MAIN_DEPENDENCY "${PROJECT_SOURCE_DIR}/DirectXTex/Shaders/CompileShaders.cmd"
            DEPENDS ${SHADER_SOURCES}
            COMMENT "Generating HLSL shaders..."
            COMMAND ${CMAKE_COMMAND} -E env CompileShadersOutput="${COMPILED_SHADERS}" CompileShaders.cmd > "${COMPILED_SHADERS}/compileshaders.log"
            WORKING_DIRECTORY "${PROJECT_SOURCE_DIR}/DirectXTex/Shaders"
            USES_TERMINAL)
    endif()
endif()

add_library(${PROJECT_NAME} STATIC ${LIBRARY_SOURCES} ${LIBRARY_HEADERS})

if(BUILD_DX11 AND WIN32)
   target_include_directories(${PROJECT_NAME} PRIVATE ${COMPILED_SHADERS})
endif()

source_group(${PROJECT_NAME} REGULAR_EXPRESSION DirectXTex/*.*)

target_include_directories(${PROJECT_NAME} PUBLIC
  $<BUILD_INTERFACE:${CMAKE_CURRENT_SOURCE_DIR}/DirectXTex>
  $<INSTALL_INTERFACE:${CMAKE_INSTALL_INCLUDEDIR}>)

target_compile_features(${PROJECT_NAME} PUBLIC cxx_std_11)

if(ENABLE_OPENEXR_SUPPORT)
  find_package(OpenEXR REQUIRED)
  target_link_libraries(${PROJECT_NAME} PRIVATE OpenEXR::OpenEXR)
endif()

<<<<<<< HEAD
if(BUILD_XBOX_EXTS_SCARLETT AND WIN32)
    if (EXISTS "${GameDK_DIR}/GXDK/toolKit/include/gxdk.h")
        message("INFO: Building Xbox extensions for Xbox Series X|S")
        target_compile_definitions(${PROJECT_NAME} PRIVATE _USE_GXDK _USE_SCARLETT)
        target_include_directories(${PROJECT_NAME} PRIVATE ${GameDK_DIR}/GXDK/toolKit/include ${GameDK_DIR}/GXDK/toolKit/include/Scarlett)
    else()
        message(FATAL_ERROR "Building Xbox extensions requires GameDKLatest")
    endif()
elseif(BUILD_XBOX_EXTS_XBOXONE AND WIN32)
    if (EXISTS "${GameDK_DIR}/GXDK/toolKit/include/gxdk.h")
        message("INFO: Building Xbox extensions for XboxOne using GDK")
        target_compile_definitions(${PROJECT_NAME} PRIVATE _USE_GXDK)
        target_include_directories(${PROJECT_NAME} PRIVATE ${GameDK_DIR}/GXDK/toolKit/include ${GameDK_DIR}/GXDK/toolKit/include/XboxOne)
    elseif (EXISTS "${XboxOneXDK_DIR}/PC/include/xdk.h")
        message("INFO: Building Xbox extensions for XboxOne using XDK")
        target_include_directories(${PROJECT_NAME} PRIVATE ${XboxOneXDK_DIR}/PC/include)
    else()
        message(FATAL_ERROR "Building Xbox extensions requires GameDKLatest or XboxOneXDKLatest")
    endif()
endif()

if ((${CMAKE_VERSION} VERSION_GREATER_EQUAL "3.16") AND (NOT MINGW))
=======
if (NOT MINGW)
>>>>>>> 5837e1b4
    target_precompile_headers(${PROJECT_NAME} PRIVATE DirectXTex/DirectXTexP.h)
endif()

if (MINGW OR (NOT WIN32) OR VCPKG_TOOLCHAIN)
    message("INFO: Using VCPKG for DirectX-Headers and DirectXMath.")
    find_package(directx-headers CONFIG REQUIRED)
    find_package(directxmath CONFIG REQUIRED)
    target_link_libraries(${PROJECT_NAME} PRIVATE Microsoft::DirectX-Headers Microsoft::DirectXMath)
    target_compile_definitions(${PROJECT_NAME} PRIVATE USING_DIRECTX_HEADERS)
endif()

#--- Package
include(CMakePackageConfigHelpers)

string(TOLOWER ${PROJECT_NAME} PACKAGE_NAME)

write_basic_package_version_file(
  ${PACKAGE_NAME}-config-version.cmake
  VERSION ${DIRECTXTEX_VERSION}
  COMPATIBILITY AnyNewerVersion)

install(TARGETS ${PROJECT_NAME}
  EXPORT ${PROJECT_NAME}-targets
  ARCHIVE DESTINATION ${CMAKE_INSTALL_LIBDIR}
  LIBRARY DESTINATION ${CMAKE_INSTALL_LIBDIR}
  RUNTIME DESTINATION ${CMAKE_INSTALL_BINDIR})

configure_package_config_file(${CMAKE_CURRENT_SOURCE_DIR}/.nuget/${PROJECT_NAME}-config.cmake.in
  ${CMAKE_CURRENT_BINARY_DIR}/${PACKAGE_NAME}-config.cmake
  INSTALL_DESTINATION ${CMAKE_INSTALL_DATAROOTDIR}/${PACKAGE_NAME})

install(EXPORT ${PROJECT_NAME}-targets
  FILE ${PROJECT_NAME}-targets.cmake
  NAMESPACE Microsoft::
  DESTINATION ${CMAKE_INSTALL_DATAROOTDIR}/${PACKAGE_NAME})

install(FILES ${LIBRARY_HEADERS}
  DESTINATION ${CMAKE_INSTALL_INCLUDEDIR})

install(FILES
    ${CMAKE_CURRENT_BINARY_DIR}/${PACKAGE_NAME}-config.cmake
    ${CMAKE_CURRENT_BINARY_DIR}/${PACKAGE_NAME}-config-version.cmake
  DESTINATION ${CMAKE_INSTALL_DATAROOTDIR}/${PACKAGE_NAME})

#--- Command-line tools
if(BUILD_TOOLS AND WIN32 AND (NOT WINDOWS_STORE))
  set(TOOL_EXES texassemble texconv texdiag)

  add_executable(texassemble
    Texassemble/texassemble.cpp
    Texassemble/texassemble.rc
    Texassemble/AnimatedGif.cpp)
  target_link_libraries(texassemble ${PROJECT_NAME} ole32.lib version.lib)
  source_group(texassemble REGULAR_EXPRESSION Texassemble/*.*)

  add_executable(texconv
    Texconv/texconv.cpp
    Texconv/texconv.rc
    Texconv/ExtendedBMP.cpp
    Texconv/PortablePixMap.cpp)
  target_link_libraries(texconv ${PROJECT_NAME} ole32.lib shell32.lib version.lib)
  source_group(texconv REGULAR_EXPRESSION Texconv/*.*)

  add_executable(texdiag
    Texdiag/texdiag.cpp
    Texdiag/texdiag.rc)
  target_link_libraries(texdiag ${PROJECT_NAME} ole32.lib version.lib)
  source_group(texdiag REGULAR_EXPRESSION Texdiag/*.*)

  if(ENABLE_OPENEXR_SUPPORT)
    foreach(t IN LISTS TOOL_EXES)
      target_include_directories(${t} PRIVATE Auxiliary)
      target_link_libraries(${t} ${OPENEXR_ILMIMF_LIBRARY})
      target_compile_options(${t} PRIVATE -DUSE_OPENEXR)
    endforeach()
  endif()
endif()

#--- DDSView sample
if(BUILD_SAMPLE AND BUILD_DX11 AND WIN32 AND (NOT WINDOWS_STORE))
  list(APPEND TOOL_EXES ddsview)

  if (NOT COMPILED_DDSVIEW_SHADERS)
      if (USE_PREBUILT_SHADERS)
          message(FATAL_ERROR "ERROR: Using prebuilt shaders requires the COMPILED_DDSVIEW_SHADERS variable is set")
      endif()
      set(COMPILED_DDSVIEW_SHADERS ${CMAKE_CURRENT_BINARY_DIR}/Shaders/Compiled)
      file(MAKE_DIRECTORY ${COMPILED_DDSVIEW_SHADERS})
  else()
      file(TO_CMAKE_PATH ${COMPILED_DDSVIEW_SHADERS} COMPILED_DDSVIEW_SHADERS)
  endif()

  add_executable(ddsview WIN32
    DDSView/ddsview.cpp
    DDSView/ddsview.rc
    ${COMPILED_DDSVIEW_SHADERS}/ddsview_ps1D.inc)
  target_link_libraries(ddsview ${PROJECT_NAME} d3d11.lib ole32.lib)
  source_group(ddsview REGULAR_EXPRESSION DDSView/*.*)

  target_include_directories(ddsview PRIVATE ${COMPILED_DDSVIEW_SHADERS})

  if (NOT USE_PREBUILT_SHADERS)
      add_custom_command(
            OUTPUT "${COMPILED_DDSVIEW_SHADERS}/ddsview_ps1D.inc"
            MAIN_DEPENDENCY "${PROJECT_SOURCE_DIR}/DDSView/hlsl.cmd"
            DEPENDS "${PROJECT_SOURCE_DIR}/DDSView/ddsview.fx"
            COMMENT "Generating HLSL shaders for DDSView..."
            COMMAND COMMAND ${CMAKE_COMMAND} -E env CompileShadersOutput="${COMPILED_DDSVIEW_SHADERS}" hlsl.cmd > "${COMPILED_DDSVIEW_SHADERS}/hlsl.log"
            WORKING_DIRECTORY "${PROJECT_SOURCE_DIR}/DDSView"
            USES_TERMINAL)
  endif()
endif()

if (MINGW OR (NOT WIN32) OR VCPKG_TOOLCHAIN)
  foreach(t IN LISTS TOOL_EXES)
    target_link_libraries(${t} Microsoft::DirectXMath)
  endforeach()
endif()

if(MSVC)
    foreach(t IN LISTS TOOL_EXES ITEMS ${PROJECT_NAME})
      target_compile_options(${t} PRIVATE /Wall /GR- /fp:fast "$<$<NOT:$<CONFIG:DEBUG>>:/guard:cf>")
      target_link_options(${t} PRIVATE /DYNAMICBASE /NXCOMPAT)
    endforeach()

    if((${CMAKE_SIZEOF_VOID_P} EQUAL 4) AND (NOT (${DIRECTX_ARCH} MATCHES "^arm")))
        foreach(t IN LISTS TOOL_EXES ITEMS ${PROJECT_NAME})
          target_link_options(${t} PRIVATE /SAFESEH)
        endforeach()
    endif()

    if((MSVC_VERSION GREATER_EQUAL 1928) AND (CMAKE_SIZEOF_VOID_P EQUAL 8)
       AND NOT ENABLE_OPENEXR_SUPPORT
       AND ((NOT (CMAKE_CXX_COMPILER_ID MATCHES "Clang")) OR (CMAKE_CXX_COMPILER_VERSION VERSION_GREATER_EQUAL 13.0)))
      foreach(t IN LISTS TOOL_EXES ITEMS ${PROJECT_NAME})
        target_compile_options(${t} PRIVATE "$<$<NOT:$<CONFIG:DEBUG>>:/guard:ehcont>")
        target_link_options(${t} PRIVATE "$<$<NOT:$<CONFIG:DEBUG>>:/guard:ehcont>")
      endforeach()
    endif()
endif()

if(NOT (${DIRECTX_ARCH} MATCHES "^arm"))
    if (${CMAKE_SIZEOF_VOID_P} EQUAL "4")
        set(ARCH_SSE2 $<$<CXX_COMPILER_ID:MSVC>:/arch:SSE2> $<$<NOT:$<CXX_COMPILER_ID:MSVC>>:-msse2>)
    else()
        set(ARCH_SSE2 $<$<NOT:$<CXX_COMPILER_ID:MSVC>>:-msse2>)
    endif()

    foreach(t IN LISTS TOOL_EXES ITEMS ${PROJECT_NAME})
      target_compile_options(${t} PRIVATE ${ARCH_SSE2})
    endforeach()
endif()

if (CMAKE_CXX_COMPILER_ID MATCHES "Clang")
<<<<<<< HEAD
    set(WarningsLib "-Wpedantic" "-Wextra")

    if((BUILD_XBOX_EXTS_XBOXONE OR BUILD_XBOX_EXTS_SCARLETT) AND WIN32)
        set(WarningsLib ${WarningsLib} "-Wno-microsoft-enum-value" "-Wno-non-virtual-dtor" "-Wno-ignored-pragmas" "-Wno-reserved-identifier")
    endif()

=======
    set(WarningsLib -Wall -Wpedantic -Wextra)
>>>>>>> 5837e1b4
    target_compile_options(${PROJECT_NAME} PRIVATE ${WarningsLib})

    # OpenMP is not supported for clang for Windows by default

    set(WarningsEXE ${WarningsLib} "-Wno-c++98-compat" "-Wno-c++98-compat-pedantic" "-Wno-switch" "-Wno-switch-enum" "-Wno-covered-switch-default" "-Wno-language-extension-token" "-Wno-missing-prototypes" "-Wno-global-constructors" "-Wno-double-promotion")
    foreach(t IN LISTS TOOL_EXES)
      target_compile_options(${t} PRIVATE ${WarningsEXE})
    endforeach()
endif()
if(MINGW)
    foreach(t IN LISTS TOOL_EXES ITEMS ${PROJECT_NAME})
      target_compile_options(${t} PRIVATE -Wno-ignored-attributes)
      target_link_options(${t} PRIVATE -municode)
    endforeach()
endif()
if (CMAKE_CXX_COMPILER_ID MATCHES "MSVC")
    foreach(t IN LISTS TOOL_EXES ITEMS ${PROJECT_NAME})
      target_compile_options(${t} PRIVATE /sdl /permissive- /JMC- /Zc:__cplusplus)
    endforeach()

    if(ENABLE_CODE_ANALYSIS)
      foreach(t IN LISTS TOOL_EXES ITEMS ${PROJECT_NAME})
        target_compile_options(${t} PRIVATE /analyze)
      endforeach()
    endif()

    if (CMAKE_CXX_COMPILER_VERSION VERSION_GREATER_EQUAL 19.24)
        foreach(t IN LISTS TOOL_EXES ITEMS ${PROJECT_NAME})
          target_compile_options(${t} PRIVATE /ZH:SHA_256)
        endforeach()
    endif()

    if (CMAKE_CXX_COMPILER_VERSION VERSION_GREATER_EQUAL 19.26)
        foreach(t IN LISTS TOOL_EXES ITEMS ${PROJECT_NAME})
          target_compile_options(${t} PRIVATE /Zc:preprocessor /wd5105)
        endforeach()
        if(BUILD_XBOX_EXTS_XBOXONE)
            target_compile_options(${PROJECT_NAME} PRIVATE /wd5104 /wd5204)
        endif()
    endif()

    if ((CMAKE_CXX_COMPILER_VERSION VERSION_GREATER_EQUAL 19.27) AND (NOT (${DIRECTX_ARCH} MATCHES "^arm")))
        foreach(t IN LISTS TOOL_EXES ITEMS ${PROJECT_NAME})
          target_link_options(${t} PRIVATE /CETCOMPAT)
        endforeach()
    endif()

    if(BC_USE_OPENMP)
        target_compile_options(${PROJECT_NAME} PRIVATE /openmp /Zc:twoPhase-)
        if(BUILD_TOOLS AND WIN32 AND (NOT WINDOWS_STORE))
          target_compile_options(texconv PRIVATE /openmp /Zc:twoPhase-)
        endif()
    endif()

    set(WarningsEXE "/wd4061" "/wd4062" "/wd4365" "/wd4514" "/wd4625" "/wd4626" "/wd4627" "/wd4668" "/wd4710" "/wd4751" "/wd4820" "/wd5026" "/wd5027" "/wd5039" "/wd5045" "/wd5219")
    if (CMAKE_CXX_COMPILER_VERSION VERSION_GREATER_EQUAL 19.34)
        list(APPEND WarningsEXE "/wd5262" "/wd5264")
    endif()
    foreach(t IN LISTS TOOL_EXES)
      target_compile_options(${t} PRIVATE ${WarningsEXE})
    endforeach()
endif()

if(WIN32)
    if(WINDOWS_STORE)
      target_compile_definitions(${PROJECT_NAME} PRIVATE WINAPI_FAMILY=WINAPI_FAMILY_APP)
    endif()

    if(BUILD_DX12 OR WINDOWS_STORE OR (${DIRECTX_ARCH} MATCHES "^arm64"))
        message("INFO: Building with DirectX 12 Runtime support")
        set(WINVER 0x0A00)
    elseif(${DIRECTX_ARCH} MATCHES "^arm")
        set(WINVER 0x0602)
    else()
        message("INFO: Building with Windows 7 compatibility")
        set(WINVER 0x0601)
        target_compile_definitions(${PROJECT_NAME} PRIVATE _WIN7_PLATFORM_UPDATE)
    endif()

    foreach(t IN LISTS TOOL_EXES ITEMS ${PROJECT_NAME})
      target_compile_definitions(${t} PRIVATE _UNICODE UNICODE _WIN32_WINNT=${WINVER})
    endforeach()
endif()

if(BUILD_TOOLS AND WIN32 AND (NOT WINDOWS_STORE))
  set_property(DIRECTORY PROPERTY VS_STARTUP_PROJECT texconv)
endif()<|MERGE_RESOLUTION|>--- conflicted
+++ resolved
@@ -179,7 +179,6 @@
   target_link_libraries(${PROJECT_NAME} PRIVATE OpenEXR::OpenEXR)
 endif()
 
-<<<<<<< HEAD
 if(BUILD_XBOX_EXTS_SCARLETT AND WIN32)
     if (EXISTS "${GameDK_DIR}/GXDK/toolKit/include/gxdk.h")
         message("INFO: Building Xbox extensions for Xbox Series X|S")
@@ -201,10 +200,7 @@
     endif()
 endif()
 
-if ((${CMAKE_VERSION} VERSION_GREATER_EQUAL "3.16") AND (NOT MINGW))
-=======
 if (NOT MINGW)
->>>>>>> 5837e1b4
     target_precompile_headers(${PROJECT_NAME} PRIVATE DirectXTex/DirectXTexP.h)
 endif()
 
@@ -359,16 +355,12 @@
 endif()
 
 if (CMAKE_CXX_COMPILER_ID MATCHES "Clang")
-<<<<<<< HEAD
-    set(WarningsLib "-Wpedantic" "-Wextra")
+    set(WarningsLib -Wall -Wpedantic -Wextra)
 
     if((BUILD_XBOX_EXTS_XBOXONE OR BUILD_XBOX_EXTS_SCARLETT) AND WIN32)
         set(WarningsLib ${WarningsLib} "-Wno-microsoft-enum-value" "-Wno-non-virtual-dtor" "-Wno-ignored-pragmas" "-Wno-reserved-identifier")
     endif()
 
-=======
-    set(WarningsLib -Wall -Wpedantic -Wextra)
->>>>>>> 5837e1b4
     target_compile_options(${PROJECT_NAME} PRIVATE ${WarningsLib})
 
     # OpenMP is not supported for clang for Windows by default
