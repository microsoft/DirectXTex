﻿<?xml version="1.0" encoding="utf-8"?>
<package xmlns="http://schemas.microsoft.com/packaging/2010/07/nuspec.xsd">
    <metadata minClientVersion="2.8.6">
        <id>directxtex_uwp</id>
        <version>0.0.0-SpecifyVersionOnCommandline</version>
        <title>DirectXTex Library (UWP)</title>
        <authors>Microsoft</authors>
        <owners>microsoft,directxtk</owners>
        <summary>DirectXTex texture processing library</summary>
        <description>This version is for Universal Windows Platform apps on Windows 10 / Windows 11 using Visual Studio 2019 (16.11) or Visual Studio 2022.

DirectXTex, a shared source library for reading and writing .DDS files, and performing various texture content processing operations including resizing, format conversion, mip-map generation, block compression for Direct3D runtime texture resources, and height-map to normal-map conversion. This library makes use of the Windows Image Component (WIC) APIs. It also includes simple .TGA and .HDR readers and writers since these image file format are commonly used for texture content processing pipelines, but are not currently supported by a built-in WIC codec.</description>
<<<<<<< HEAD
        <releaseNotes>Matches the April 28, 2023 release on GitHub.</releaseNotes>
=======
        <releaseNotes>Matches the June 13, 2023 release on GitHub.</releaseNotes>
>>>>>>> dd94a4aa
        <projectUrl>http://go.microsoft.com/fwlink/?LinkId=248926</projectUrl>
        <repository type="git" url="https://github.com/microsoft/DirectXTex.git" />
        <icon>images\icon.jpg</icon>
        <readme>docs\README.md</readme>
        <license type="expression">MIT</license>
        <requireLicenseAcceptance>false</requireLicenseAcceptance>
        <copyright>&#169; Microsoft Corporation. All rights reserved.</copyright>
        <tags>DirectX  DirectXTex  native nativepackage</tags>
    </metadata>

    <files>

        <file target="docs" src="*.md" />

        <file target="include" src="DirectXTex\DirectXTex.h" />
        <file target="include" src="DirectXTex\DirectXTex.inl" />

        <file target="native\lib\ARM\Debug" src="DirectXTex\Bin\Windows10_2019\ARM\Debug\*.lib" />
        <file target="native\lib\ARM\Debug" src="DirectXTex\Bin\Windows10_2019\ARM\Debug\*.pdb" />

        <file target="native\lib\ARM\Release" src="DirectXTex\Bin\Windows10_2019\ARM\Release\*.lib" />
        <file target="native\lib\ARM\Release" src="DirectXTex\Bin\Windows10_2019\ARM\Release\*.pdb" />

        <file target="native\lib\ARM64\Debug" src="DirectXTex\Bin\Windows10_2019\ARM64\Debug\*.lib" />
        <file target="native\lib\ARM64\Debug" src="DirectXTex\Bin\Windows10_2019\ARM64\Debug\*.pdb" />

        <file target="native\lib\ARM64\Release" src="DirectXTex\Bin\Windows10_2019\ARM64\Release\*.lib" />
        <file target="native\lib\ARM64\Release" src="DirectXTex\Bin\Windows10_2019\ARM64\Release\*.pdb" />

        <file target="native\lib\x86\Debug" src="DirectXTex\Bin\Windows10_2019\Win32\Debug\*.lib" />
        <file target="native\lib\x86\Debug" src="DirectXTex\Bin\Windows10_2019\Win32\Debug\*.pdb" />

        <file target="native\lib\x86\Release" src="DirectXTex\Bin\Windows10_2019\Win32\Release\*.lib" />
        <file target="native\lib\x86\Release" src="DirectXTex\Bin\Windows10_2019\Win32\Release\*.pdb" />

        <file target="native\lib\x64\Debug" src="DirectXTex\Bin\Windows10_2019\x64\Debug\*.lib" />
        <file target="native\lib\x64\Debug" src="DirectXTex\Bin\Windows10_2019\x64\Debug\*.pdb" />

        <file target="native\lib\x64\Release" src="DirectXTex\Bin\Windows10_2019\x64\Release\*.lib" />
        <file target="native\lib\x64\Release" src="DirectXTex\Bin\Windows10_2019\x64\Release\*.pdb" />

        <file src=".nuget/directxtex_uwp.targets" target="build\native" />

        <file src=".nuget/icon.jpg" target="images\" />

    </files>
</package><|MERGE_RESOLUTION|>--- conflicted
+++ resolved
@@ -10,11 +10,7 @@
         <description>This version is for Universal Windows Platform apps on Windows 10 / Windows 11 using Visual Studio 2019 (16.11) or Visual Studio 2022.
 
 DirectXTex, a shared source library for reading and writing .DDS files, and performing various texture content processing operations including resizing, format conversion, mip-map generation, block compression for Direct3D runtime texture resources, and height-map to normal-map conversion. This library makes use of the Windows Image Component (WIC) APIs. It also includes simple .TGA and .HDR readers and writers since these image file format are commonly used for texture content processing pipelines, but are not currently supported by a built-in WIC codec.</description>
-<<<<<<< HEAD
-        <releaseNotes>Matches the April 28, 2023 release on GitHub.</releaseNotes>
-=======
         <releaseNotes>Matches the June 13, 2023 release on GitHub.</releaseNotes>
->>>>>>> dd94a4aa
         <projectUrl>http://go.microsoft.com/fwlink/?LinkId=248926</projectUrl>
         <repository type="git" url="https://github.com/microsoft/DirectXTex.git" />
         <icon>images\icon.jpg</icon>
