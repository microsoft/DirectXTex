﻿{
  "version": 2,
  "configurePresets": [
    {
      "name": "base",
      "displayName": "Basic Config",
      "description": "Basic build using Ninja generator",
      "generator": "Ninja",
      "hidden": true,
      "binaryDir": "${sourceDir}/out/build/${presetName}",
      "cacheVariables": { "CMAKE_INSTALL_PREFIX": "${sourceDir}/out/install/${presetName}" }
    },

    {
      "name": "x64",
      "architecture": {
        "value": "x64",
        "strategy": "external"
      },
      "cacheVariables": { "DIRECTX_ARCH": "x64" },
      "hidden": true
    },
    {
      "name": "x86",
      "architecture": {
        "value": "x86",
        "strategy": "external"
      },
      "cacheVariables": { "DIRECTX_ARCH": "x86" },
      "hidden": true
    },
    {
      "name": "ARM",
      "architecture": {
        "value": "arm",
        "strategy": "external"
      },
      "cacheVariables": { "DIRECTX_ARCH": "arm" },
      "hidden": true
    },
    {
      "name": "ARM64",
      "architecture": {
        "value": "arm64",
        "strategy": "external"
      },
      "cacheVariables": { "DIRECTX_ARCH": "arm64" },
      "hidden": true
    },

    {
      "name": "Debug",
      "cacheVariables": { "CMAKE_BUILD_TYPE": "Debug" },
      "hidden": true
    },
    {
      "name": "Release",
      "cacheVariables": { "CMAKE_BUILD_TYPE": "RelWithDebInfo" },
      "hidden": true
    },

    {
      "name": "MSVC",
      "hidden": true,
      "cacheVariables": {
        "CMAKE_CXX_COMPILER": "cl.exe"
      },
      "toolset": {
        "value": "host=x64",
        "strategy": "external"
      }
    },
    {
      "name": "Clang",
      "hidden": true,
      "cacheVariables": {
        "CMAKE_CXX_COMPILER": "clang-cl.exe"
      },
      "toolset": {
        "value": "host=x64",
        "strategy": "external"
      }
    },
    {
      "name": "GNUC",
      "hidden": true,
      "cacheVariables": {
        "CMAKE_CXX_COMPILER": "g++.exe"
      },
      "toolset": {
        "value": "host=x64",
        "strategy": "external"
      }
    },

    {
      "name": "Win7",
      "cacheVariables": {
        "BUILD_DX12": false
      },
      "hidden": true
    },
    {
      "name": "XboxOne",
      "cacheVariables": {
        "BUILD_XBOX_EXTS_XBOXONE": true
      },
      "hidden": true
    },
    {
      "name": "Scarlett",
      "cacheVariables": {
        "BUILD_XBOX_EXTS_SCARLETT": true
      },
      "hidden": true
    },
    {
      "name": "UWP",
      "cacheVariables": {
        "CMAKE_SYSTEM_NAME": "WindowsStore",
        "CMAKE_SYSTEM_VERSION": "10.0",
        "BUILD_DX12": true
      },
      "hidden": true
    },
    {
      "name": "VCPKG",
      "cacheVariables": {
        "CMAKE_TOOLCHAIN_FILE": {
          "value": "$env{VCPKG_ROOT}/scripts/buildsystems/vcpkg.cmake",
          "type": "FILEPATH"
        }
      },
      "hidden": true
    },
    {
      "name": "MinGW32",
      "hidden": true,
      "environment": {
        "PATH": "$penv{PATH};c:/mingw32/bin"
      },
      "cacheVariables": {
        "VCPKG_TARGET_TRIPLET": "x86-mingw-static",
        "VCPKG_HOST_TRIPLET": "x86-mingw-static"
      }
    },
    {
      "name": "MinGW64",
      "hidden": true,
      "environment": {
        "PATH": "$penv{PATH};c:/mingw64/bin"
      },
      "cacheVariables": {
        "VCPKG_TARGET_TRIPLET": "x64-mingw-static",
        "VCPKG_HOST_TRIPLET": "x64-mingw-static"
      }
    },

    { "name": "x64-Debug"    , "description": "MSVC for x64 (Debug) with DX12", "inherits": [ "base", "x64", "Debug", "MSVC" ] },
    { "name": "x64-Release"  , "description": "MSVC for x64 (Release) with DX12", "inherits": [ "base", "x64", "Release", "MSVC" ] },
    { "name": "x86-Debug"    , "description": "MSVC for x86 (Debug) with DX12", "inherits": [ "base", "x86", "Debug", "MSVC" ] },
    { "name": "x86-Release"  , "description": "MSVC for x86 (Release) with DX12", "inherits": [ "base", "x86", "Release", "MSVC" ] },
    { "name": "arm64-Debug"  , "description": "MSVC for ARM64 (Debug) with DX12", "inherits": [ "base", "ARM64", "Debug", "MSVC" ] },
    { "name": "arm64-Release", "description": "MSVC for ARM64 (Release) with DX12", "inherits": [ "base", "ARM64", "Release", "MSVC" ] },

    { "name": "x64-Debug-UWP"    , "description": "MSVC for x64 (Debug) for UWP", "inherits": [ "base", "x64", "Debug", "MSVC", "UWP" ] },
    { "name": "x64-Release-UWP"  , "description": "MSVC for x64 (Release) for UWP", "inherits": [ "base", "x64", "Release", "MSVC", "UWP" ] },
    { "name": "x86-Debug-UWP"    , "description": "MSVC for x86 (Debug) for UWP", "inherits": [ "base", "x86", "Debug", "MSVC", "UWP" ] },
    { "name": "x86-Release-UWP"  , "description": "MSVC for x86 (Release) for UWP", "inherits": [ "base", "x86", "Release", "MSVC", "UWP" ] },
    { "name": "arm-Debug-UWP"    , "description": "MSVC for ARM (Debug) for UWP", "inherits": [ "base", "ARM", "Debug", "MSVC", "UWP" ] },
    { "name": "arm-Release-UWP"  , "description": "MSVC for ARM (Release) for UWP", "inherits": [ "base", "ARM", "Release", "MSVC", "UWP" ] },
    { "name": "arm64-Debug-UWP"  , "description": "MSVC for ARM64 (Debug) for UWP", "inherits": [ "base", "ARM64", "Debug", "MSVC", "UWP" ] },
    { "name": "arm64-Release-UWP", "description": "MSVC for ARM64 (Release) for UWP", "inherits": [ "base", "ARM64", "Release", "MSVC", "UWP" ] },

    { "name": "x64-Debug-Win7"    , "description": "MSVC for x64 (Debug) for Windows 7", "inherits": [ "base", "x64", "Debug", "MSVC", "Win7" ] },
    { "name": "x64-Release-Win7"  , "description": "MSVC for x64 (Release) for Windows 7", "inherits": [ "base", "x64", "Release", "MSVC", "Win7" ] },
    { "name": "x86-Debug-Win7"    , "description": "MSVC for x86 (Debug) for Windows 7", "inherits": [ "base", "x86", "Debug", "MSVC", "Win7" ] },
    { "name": "x86-Release-Win7"  , "description": "MSVC for x86 (Release) for Windows 7", "inherits": [ "base", "x86", "Release", "MSVC", "Win7" ] },

    { "name": "x64-Debug-VCPKG"    , "description": "MSVC for x64 (Debug) using VCPKG", "inherits": [ "base", "x64", "Debug", "MSVC", "VCPKG" ] },
    { "name": "x64-Release-VCPKG"  , "description": "MSVC for x64 (Release) using VCPKG", "inherits": [ "base", "x64", "Release", "MSVC", "VCPKG" ] },
    { "name": "x86-Debug-VCPKG"    , "description": "MSVC for x86 (Debug) using VCPKG", "inherits": [ "base", "x86", "Debug", "MSVC", "VCPKG" ] },
    { "name": "x86-Release-VCPKG"  , "description": "MSVC for x86 (Release) using VCPKG", "inherits": [ "base", "x86", "Release", "MSVC", "VCPKG" ] },
    { "name": "arm64-Debug-VCPKG"  , "description": "MSVC for ARM64 (Debug) using VCPKG", "inherits": [ "base", "ARM64", "Debug", "MSVC", "VCPKG" ] },
    { "name": "arm64-Release-VCPKG", "description": "MSVC for ARM64 (Release) using VCPKG", "inherits": [ "base", "ARM64", "Release", "MSVC", "VCPKG" ] },

    { "name": "x64-Debug-Clang"    , "description": "Clang/LLVM for x64 (Debug) with DX12", "inherits": [ "base", "x64", "Debug", "Clang" ] },
    { "name": "x64-Release-Clang"  , "description": "Clang/LLVM for x64 (Release) with DX12", "inherits": [ "base", "x64", "Release", "Clang" ] },
    { "name": "x86-Debug-Clang"    , "description": "Clang/LLVM for x86 (Debug) with DX12", "inherits": [ "base", "x86", "Debug", "Clang" ], "environment": { "CXXFLAGS": "-m32" } },
    { "name": "x86-Release-Clang"  , "description": "Clang/LLVM for x86 (Release) with DX12", "inherits": [ "base", "x86", "Release", "Clang" ], "environment": { "CXXFLAGS": "-m32" } },
    { "name": "arm64-Debug-Clang"  , "description": "Clang/LLVM for AArch64 (Debug) with DX12", "inherits": [ "base", "ARM64", "Debug", "Clang" ], "environment": { "CXXFLAGS": "--target=arm64-pc-windows-msvc" } },
    { "name": "arm64-Release-Clang", "description": "Clang/LLVM for AArch64 (Release) with DX12", "inherits": [ "base", "ARM64", "Release", "Clang" ], "environment": { "CXXFLAGS": "--target=arm64-pc-windows-msvc" } },

    { "name": "x64-Debug-UWP-Clang"    , "description": "Clang/LLVM for x64 (Debug) for UWP", "inherits": [ "base", "x64", "Debug", "Clang", "UWP" ] },
    { "name": "x64-Release-UWP-Clang"  , "description": "Clang/LLVM for x64 (Release) for UWP", "inherits": [ "base", "x64", "Release", "Clang", "UWP" ] },
    { "name": "x86-Debug-UWP-Clang"    , "description": "Clang/LLVM for x86 (Debug) for UWP", "inherits": [ "base", "x86", "Debug", "Clang", "UWP" ], "environment": { "CXXFLAGS": "-m32" } },
    { "name": "x86-Release-UWP-Clang"  , "description": "Clang/LLVM for x86 (Release) for UWP", "inherits": [ "base", "x86", "Release", "Clang", "UWP" ], "environment": { "CXXFLAGS": "-m32" } },
    { "name": "arm64-Debug-UWP-Clang"  , "description": "Clang/LLVM for AArch64 (Debug) for UWP", "inherits": [ "base", "ARM64", "Debug", "Clang", "UWP" ], "environment": { "CXXFLAGS": "--target=arm64-pc-windows-msvc" } },
    { "name": "arm64-Release-UWP-Clang", "description": "Clang/LLVM for AArch64 (Release) for UWP", "inherits": [ "base", "ARM64", "Release", "Clang", "UWP" ], "environment": { "CXXFLAGS": "--target=arm64-pc-windows-msvc" } },

    { "name": "x64-Debug-Win7-Clang"  , "description": "Clang/LLVM for x64 (Debug) for Windows 7", "inherits": [ "base", "x64", "Debug", "Clang", "Win7" ] },
    { "name": "x64-Release-Win7-Clang", "description": "Clang/LLVM for x64 (Release) for Windows 7", "inherits": [ "base", "x64", "Release", "Clang", "Win7" ] },
    { "name": "x86-Debug-Win7-Clang"  , "description": "Clang/LLVM for x86 (Debug) for Windows 7", "inherits": [ "base", "x86", "Debug", "Clang", "Win7" ], "environment": { "CXXFLAGS": "-m32" } },
    { "name": "x86-Release-Win7-Clang", "description": "Clang/LLVM for x86 (Release) for Windows 7", "inherits": [ "base", "x86", "Release", "Clang", "Win7" ], "environment": { "CXXFLAGS": "-m32" } },

<<<<<<< HEAD
    { "name": "x64-Debug-XboxOne"    , "description": "MSVC for x64 (Debug) Xbox One Extensions", "inherits": [ "base", "x64", "Debug", "XboxOne", "MSVC" ] },
    { "name": "x64-Release-XboxOne"  , "description": "MSVC for x64 (Release) Xbox One Extensions", "inherits": [ "base", "x64", "Release", "XboxOne", "MSVC" ] },
    { "name": "x64-Debug-Scarlett"   , "description": "MSVC for x64 (Debug) Xbox Series X|S Extensions", "inherits": [ "base", "x64", "Debug", "Scarlett", "MSVC" ] },
    { "name": "x64-Release-Scarlett" , "description": "MSVC for x64 (Release) Xbox Series X|S Extensions", "inherits": [ "base", "x64", "Release", "Scarlett", "MSVC" ] },

    { "name": "x64-Debug-XboxOne-Clang"   , "description": "MSVC for x64 (Debug) Xbox One Extensions", "inherits": [ "base", "x64", "Debug", "XboxOne", "Clang" ] },
    { "name": "x64-Release-XboxOne-Clang" , "description": "MSVC for x64 (Release) Xbox One Extensions", "inherits": [ "base", "x64", "Release", "XboxOne", "Clang" ] },
    { "name": "x64-Debug-Scarlett-Clang"  , "description": "MSVC for x64 (Debug) Xbox Series X|S Extensions", "inherits": [ "base", "x64", "Debug", "Scarlett", "Clang" ] },
    { "name": "x64-Release-Scarlett-Clang", "description": "MSVC for x64 (Release) Xbox Series X|S Extensions", "inherits": [ "base", "x64", "Release", "Scarlett", "Clang" ] },

    { "name": "x64-Debug-MinGW"  , "description": "MinG-W64 (Debug)", "inherits": [ "base", "x64", "Debug", "GNUC", "VCPKG" ], "environment": { "PATH": "$penv{PATH};c:/mingw64/bin" } },
    { "name": "x64-Release-MinGW", "description": "MinG-W64 (Release)", "inherits": [ "base", "x64", "Release", "GNUC", "VCPKG" ], "environment": { "PATH": "$penv{PATH};c:/mingw64/bin" } },
    { "name": "x86-Debug-MinGW"  , "description": "MinG-W32 (Debug)", "inherits": [ "base", "x86", "Debug", "GNUC", "VCPKG" ], "environment": { "PATH": "$penv{PATH};c:/mingw32/bin" } },
    { "name": "x86-Release-MinGW", "description": "MinG-W32 (Release)", "inherits": [ "base", "x86", "Release", "GNUC", "VCPKG" ], "environment": { "PATH": "$penv{PATH};c:/mingw32/bin" } }
=======
    { "name": "x64-Debug-MinGW"  , "description": "MinG-W64 (Debug)", "inherits": [ "base", "x64", "Debug", "GNUC", "VCPKG", "MinGW64" ] },
    { "name": "x64-Release-MinGW", "description": "MinG-W64 (Release)", "inherits": [ "base", "x64", "Release", "GNUC", "VCPKG", "MinGW64" ] },
    { "name": "x86-Debug-MinGW"  , "description": "MinG-W32 (Debug)", "inherits": [ "base", "x86", "Debug", "GNUC", "VCPKG", "MinGW32" ] },
    { "name": "x86-Release-MinGW", "description": "MinG-W32 (Release)", "inherits": [ "base", "x86", "Release", "GNUC", "VCPKG", "MinGW32" ] }
>>>>>>> 10d8902e
  ]
}<|MERGE_RESOLUTION|>--- conflicted
+++ resolved
@@ -203,7 +203,6 @@
     { "name": "x86-Debug-Win7-Clang"  , "description": "Clang/LLVM for x86 (Debug) for Windows 7", "inherits": [ "base", "x86", "Debug", "Clang", "Win7" ], "environment": { "CXXFLAGS": "-m32" } },
     { "name": "x86-Release-Win7-Clang", "description": "Clang/LLVM for x86 (Release) for Windows 7", "inherits": [ "base", "x86", "Release", "Clang", "Win7" ], "environment": { "CXXFLAGS": "-m32" } },
 
-<<<<<<< HEAD
     { "name": "x64-Debug-XboxOne"    , "description": "MSVC for x64 (Debug) Xbox One Extensions", "inherits": [ "base", "x64", "Debug", "XboxOne", "MSVC" ] },
     { "name": "x64-Release-XboxOne"  , "description": "MSVC for x64 (Release) Xbox One Extensions", "inherits": [ "base", "x64", "Release", "XboxOne", "MSVC" ] },
     { "name": "x64-Debug-Scarlett"   , "description": "MSVC for x64 (Debug) Xbox Series X|S Extensions", "inherits": [ "base", "x64", "Debug", "Scarlett", "MSVC" ] },
@@ -214,15 +213,9 @@
     { "name": "x64-Debug-Scarlett-Clang"  , "description": "MSVC for x64 (Debug) Xbox Series X|S Extensions", "inherits": [ "base", "x64", "Debug", "Scarlett", "Clang" ] },
     { "name": "x64-Release-Scarlett-Clang", "description": "MSVC for x64 (Release) Xbox Series X|S Extensions", "inherits": [ "base", "x64", "Release", "Scarlett", "Clang" ] },
 
-    { "name": "x64-Debug-MinGW"  , "description": "MinG-W64 (Debug)", "inherits": [ "base", "x64", "Debug", "GNUC", "VCPKG" ], "environment": { "PATH": "$penv{PATH};c:/mingw64/bin" } },
-    { "name": "x64-Release-MinGW", "description": "MinG-W64 (Release)", "inherits": [ "base", "x64", "Release", "GNUC", "VCPKG" ], "environment": { "PATH": "$penv{PATH};c:/mingw64/bin" } },
-    { "name": "x86-Debug-MinGW"  , "description": "MinG-W32 (Debug)", "inherits": [ "base", "x86", "Debug", "GNUC", "VCPKG" ], "environment": { "PATH": "$penv{PATH};c:/mingw32/bin" } },
-    { "name": "x86-Release-MinGW", "description": "MinG-W32 (Release)", "inherits": [ "base", "x86", "Release", "GNUC", "VCPKG" ], "environment": { "PATH": "$penv{PATH};c:/mingw32/bin" } }
-=======
     { "name": "x64-Debug-MinGW"  , "description": "MinG-W64 (Debug)", "inherits": [ "base", "x64", "Debug", "GNUC", "VCPKG", "MinGW64" ] },
     { "name": "x64-Release-MinGW", "description": "MinG-W64 (Release)", "inherits": [ "base", "x64", "Release", "GNUC", "VCPKG", "MinGW64" ] },
     { "name": "x86-Debug-MinGW"  , "description": "MinG-W32 (Debug)", "inherits": [ "base", "x86", "Debug", "GNUC", "VCPKG", "MinGW32" ] },
     { "name": "x86-Release-MinGW", "description": "MinG-W32 (Release)", "inherits": [ "base", "x86", "Release", "GNUC", "VCPKG", "MinGW32" ] }
->>>>>>> 10d8902e
   ]
 }