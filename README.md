--- conflicted
+++ resolved
@@ -6,11 +6,7 @@
 
 Copyright (c) Microsoft Corporation.
 
-<<<<<<< HEAD
-**September 1, 2023**
-=======
 **October 28, 2023**
->>>>>>> 5a83705f
 
 This package contains DirectXTex, a shared source library for reading and writing ``.DDS`` files, and performing various texture content processing operations including resizing, format conversion, mip-map generation, block compression for Direct3D runtime texture resources, and height-map to normal-map conversion. This library makes use of the Windows Image Component (WIC) APIs. It also includes ``.TGA`` and ``.HDR`` readers and writers since these image file formats are commonly used for texture content processing pipelines, but are not currently supported by a built-in WIC codec.
 
