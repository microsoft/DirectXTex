--- conflicted
+++ resolved
@@ -510,21 +510,12 @@
                 }
                 else
                 {
-<<<<<<< HEAD
-                    std::filesystem::path path(fname + 1);
-                    auto& npath = path.make_preferred();
-                    if (wcspbrk(fname, L"?*") != nullptr)
-                    {
-                        std::list<SConversion> removeFiles;
-                        SearchForFiles(npath.c_str(), removeFiles, false);
-=======
                     std::filesystem::path path(fname.get() + 1);
                     auto& npath = path.make_preferred();
                     if (wcspbrk(fname.get(), L"?*") != nullptr)
                     {
                         std::list<SConversion> removeFiles;
                         SearchForFiles(npath, removeFiles, false);
->>>>>>> dd94a4aa
 
                         for (auto& it : removeFiles)
                         {
@@ -543,24 +534,14 @@
             }
             else if (wcspbrk(fname.get(), L"?*") != nullptr)
             {
-<<<<<<< HEAD
-                std::filesystem::path path(fname);
-                SearchForFiles(path.make_preferred().c_str(), flist, false);
-=======
                 std::filesystem::path path(fname.get());
                 SearchForFiles(path.make_preferred(), flist, false);
->>>>>>> dd94a4aa
             }
             else
             {
                 SConversion conv = {};
-<<<<<<< HEAD
-                std::filesystem::path path(fname);
-                wcscpy_s(conv.szSrc, path.make_preferred().c_str());
-=======
                 std::filesystem::path path(fname.get());
                 conv.szSrc = path.make_preferred().native();
->>>>>>> dd94a4aa
                 flist.push_back(conv);
             }
 
@@ -1227,11 +1208,7 @@
             case OPT_OUTPUTFILE:
                 {
                     std::filesystem::path path(pValue);
-<<<<<<< HEAD
-                    wcscpy_s(szOutputFile, path.make_preferred().c_str());
-=======
                     outputFile = path.make_preferred().native();
->>>>>>> dd94a4aa
 
                     fileType = LookupByName(path.extension().c_str(), g_pExtFileTypes);
 
@@ -1358,11 +1335,7 @@
         {
             const size_t count = conversion.size();
             std::filesystem::path path(pArg);
-<<<<<<< HEAD
-            SearchForFiles(path.make_preferred().c_str(), conversion, (dwOptions & (1 << OPT_RECURSIVE)) != 0);
-=======
             SearchForFiles(path.make_preferred(), conversion, (dwOptions & (1 << OPT_RECURSIVE)) != 0);
->>>>>>> dd94a4aa
             if (conversion.size() <= count)
             {
                 wprintf(L"No matching files found for %ls\n", pArg);
@@ -1373,11 +1346,7 @@
         {
             SConversion conv = {};
             std::filesystem::path path(pArg);
-<<<<<<< HEAD
-            wcscpy_s(conv.szSrc, path.make_preferred().c_str());
-=======
             conv.szSrc = path.make_preferred().native();
->>>>>>> dd94a4aa
             conversion.push_back(conv);
         }
     }
