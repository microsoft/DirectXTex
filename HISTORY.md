--- conflicted
+++ resolved
@@ -6,8 +6,6 @@
 
 ## Release History
 
-<<<<<<< HEAD
-=======
 ### October 28, 2023
 * New ``DDS_PERMISSIVE_FLAG`` to allow reading of various DDS DX9 file variants
   * *breaking change* required to accept reading *Unreal Tournament 2004* DDS files
@@ -17,7 +15,6 @@
 * texassemble/texconv/texdiag: -flist option updated to support filenames with spaces
 * texconv: -permissive switch added to opt-in use of new flag when reading DDS files
 
->>>>>>> 5a83705f
 ### September 1, 2023
 * ``CompressEx`` and ``ConvertEx`` functions added with status callback and options structs
 * Added optional ``DDSMetaData`` return for Ex versions of DDS loader functions
