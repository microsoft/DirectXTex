--- conflicted
+++ resolved
@@ -6,8 +6,6 @@
 
 ## Release History
 
-<<<<<<< HEAD
-=======
 ### June 13, 2023
 * Added ``TEX_FILTER_RGB_COPY_ALPHA`` flag and support for ``DXGI_FORMAT_A4B4G4R4_UNORM``
 * DDS loader now supports 'swizzled' DXT5 variant FourCCs
@@ -16,7 +14,6 @@
 * texassemble/texconv/texdiag: Fix minor display issue with error messages
 * texassemble/texconv/texdiag: Supports Long Paths on Windows 10, Version 1607 or later
 
->>>>>>> dd94a4aa
 ### April 28, 2023
 * Updated D3DX12 internal copy with latest changes from DirectX-Headers GitHub
 * CMake project updates and fixes for clang/LLVM v16 warnings
