--- conflicted
+++ resolved
@@ -47,11 +47,7 @@
 struct IWICMetadataQueryReader;
 #endif
 
-<<<<<<< HEAD
-#define DIRECTX_TEX_VERSION 199
-=======
 #define DIRECTX_TEX_VERSION 200
->>>>>>> 419e3149
 
 
 namespace DirectX
