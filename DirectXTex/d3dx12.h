--- conflicted
+++ resolved
@@ -761,11 +761,7 @@
     bool IsCPUAccessible() const noexcept
     {
         return Type == D3D12_HEAP_TYPE_UPLOAD || Type == D3D12_HEAP_TYPE_READBACK
-<<<<<<< HEAD
-#if defined(D3D12_SDK_VERSION) && (D3D12_SDK_VERSION >= 609)
-=======
 #if 0
->>>>>>> dd94a4aa
             || Type == D3D12_HEAP_TYPE_GPU_UPLOAD
 #endif
             || (Type == D3D12_HEAP_TYPE_CUSTOM &&
