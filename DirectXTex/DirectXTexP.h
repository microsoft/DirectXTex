//-------------------------------------------------------------------------------------
// DirectXTexP.h
//
// DirectX Texture Library - Private header
//
// Copyright (c) Microsoft Corporation. All rights reserved.
// Licensed under the MIT License.
//
// http://go.microsoft.com/fwlink/?LinkId=248926
//-------------------------------------------------------------------------------------

#pragma once

// Off by default warnings
#pragma warning(disable : 4619 4616 4061 4265 4365 4571 4623 4625 4626 4628 4668 4710 4711 4746 4774 4820 4987 5026 5027 5031 5032 5039 5045 5219 26812)
// C4619/4616 #pragma warning warnings
// C4061 enumerator 'X' in switch of enum 'X' is not explicitly handled by a case label
// C4265 class has virtual functions, but destructor is not virtual
// C4365 signed/unsigned mismatch
// C4571 behavior change
// C4623 default constructor was implicitly defined as deleted
// C4625 copy constructor was implicitly defined as deleted
// C4626 assignment operator was implicitly defined as deleted
// C4628 digraphs not supported
// C4668 not defined as a preprocessor macro
// C4710 function not inlined
// C4711 selected for automatic inline expansion
// C4746 volatile access of '<expression>' is subject to /volatile:<iso|ms> setting
// C4774 format string expected in argument 3 is not a string literal
// C4820 padding added after data member
// C4987 nonstandard extension used
// C5026 move constructor was implicitly defined as deleted
// C5027 move assignment operator was implicitly defined as deleted
// C5031/5032 push/pop mismatches in windows headers
// C5039 pointer or reference to potentially throwing function passed to extern C function under - EHc
// C5045 Spectre mitigation warning
// C5219 implicit conversion from 'int' to 'float', possible loss of data
// 26812: The enum type 'x' is unscoped. Prefer 'enum class' over 'enum' (Enum.3).

// Windows 8.1 SDK related Off by default warnings
#pragma warning(disable : 4471 4917 4986 5029)
// C4471 forward declaration of an unscoped enumeration must have an underlying type
// C4917 a GUID can only be associated with a class, interface or namespace
// C4986 exception specification does not match previous declaration
// C5029 nonstandard extension used

// Xbox One XDK related Off by default warnings
#pragma warning(disable : 4643)
// C4643 Forward declaring in namespace std is not permitted by the C++ Standard

#ifdef __INTEL_COMPILER
#pragma warning(disable : 161)
// warning #161: unrecognized #pragma
#endif

#ifdef __clang__
#pragma clang diagnostic ignored "-Wc++98-compat"
#pragma clang diagnostic ignored "-Wc++98-compat-pedantic"
#pragma clang diagnostic ignored "-Wc++98-compat-local-type-template-args"
#pragma clang diagnostic ignored "-Wcovered-switch-default"
#pragma clang diagnostic ignored "-Wfloat-equal"
#pragma clang diagnostic ignored "-Wglobal-constructors"
#pragma clang diagnostic ignored "-Wgnu-anonymous-struct"
#pragma clang diagnostic ignored "-Wlanguage-extension-token"
#pragma clang diagnostic ignored "-Wmissing-variable-declarations"
#pragma clang diagnostic ignored "-Wnested-anon-types"
#pragma clang diagnostic ignored "-Wreserved-id-macro"
#pragma clang diagnostic ignored "-Wswitch-enum"
#pragma clang diagnostic ignored "-Wtautological-type-limit-compare"
#pragma clang diagnostic ignored "-Wunknown-pragmas"
#endif

#ifdef WIN32
#ifndef WIN32_LEAN_AND_MEAN
#define WIN32_LEAN_AND_MEAN
#endif

#pragma warning(push)
#pragma warning(disable : 4005)
#define NOMINMAX
#define NODRAWTEXT
#define NOGDI
#define NOBITMAP
#define NOMCX
#define NOSERVICE
#define NOHELP
#pragma warning(pop)

#include <Windows.h>

#ifndef _WIN32_WINNT_WIN10
#define _WIN32_WINNT_WIN10 0x0A00
#endif

#ifdef _GAMING_XBOX_SCARLETT
#include <d3d12_xs.h>
#elif defined(_GAMING_XBOX)
#include <d3d12_x.h>
#elif defined(_XBOX_ONE) && defined(_TITLE)
#include <d3d12_x.h>
#include <d3d11_x.h>
#elif (_WIN32_WINNT >= _WIN32_WINNT_WIN10)
#include <d3d12.h>
#include <d3d11_4.h>
#else
#include <d3d11_1.h>
#endif
#else
#include <wsl/winadapter.h>
#include <wsl/wrladapter.h>
#include <directx/d3d12.h>
#endif

#include <algorithm>
#include <cassert>
#include <cstdlib>
#include <ctime>
#include <cstring>
#include <iterator>
#include <memory>

#define _XM_NO_XMVECTOR_OVERLOADS_

#include <DirectXPackedVector.h>

<<<<<<< HEAD
#include "DirectXTex.h"
=======
#if (DIRECTX_MATH_VERSION < 315)
#define XM_ALIGNED_DATA(x) __declspec(align(x))
#endif
>>>>>>> fd13c320

#include <malloc.h>

#if WIN32
#include <Ole2.h>
#include <wincodec.h>
#include <wrl\client.h>
#endif

#ifdef WIN32 // TEMP
#include "scoped.h"
#endif

#define XBOX_DXGI_FORMAT_R10G10B10_7E3_A2_FLOAT DXGI_FORMAT(116)
#define XBOX_DXGI_FORMAT_R10G10B10_6E4_A2_FLOAT DXGI_FORMAT(117)
#define XBOX_DXGI_FORMAT_D16_UNORM_S8_UINT DXGI_FORMAT(118)
#define XBOX_DXGI_FORMAT_R16_UNORM_X8_TYPELESS DXGI_FORMAT(119)
#define XBOX_DXGI_FORMAT_X16_TYPELESS_G8_UINT DXGI_FORMAT(120)

#define WIN10_DXGI_FORMAT_P208 DXGI_FORMAT(130)
#define WIN10_DXGI_FORMAT_V208 DXGI_FORMAT(131)
#define WIN10_DXGI_FORMAT_V408 DXGI_FORMAT(132)

#ifndef XBOX_DXGI_FORMAT_R10G10B10_SNORM_A2_UNORM
#define XBOX_DXGI_FORMAT_R10G10B10_SNORM_A2_UNORM DXGI_FORMAT(189)
#endif

#define XBOX_DXGI_FORMAT_R4G4_UNORM DXGI_FORMAT(190)

// HRESULT_FROM_WIN32(ERROR_ARITHMETIC_OVERFLOW)
#define HRESULT_E_ARITHMETIC_OVERFLOW static_cast<HRESULT>(0x80070216L)

// HRESULT_FROM_WIN32(ERROR_NOT_SUPPORTED)
#define HRESULT_E_NOT_SUPPORTED static_cast<HRESULT>(0x80070032L)

// HRESULT_FROM_WIN32(ERROR_HANDLE_EOF)
#define HRESULT_E_HANDLE_EOF static_cast<HRESULT>(0x80070026L)

// HRESULT_FROM_WIN32(ERROR_INVALID_DATA)
#define HRESULT_E_INVALID_DATA static_cast<HRESULT>(0x8007000DL)

// HRESULT_FROM_WIN32(ERROR_FILE_TOO_LARGE)
#define HRESULT_E_FILE_TOO_LARGE static_cast<HRESULT>(0x800700DFL)

namespace DirectX
{
    //---------------------------------------------------------------------------------
    // WIC helper functions
#ifdef WIN32
    DXGI_FORMAT __cdecl _WICToDXGI(_In_ const GUID& guid) noexcept;
    bool __cdecl _DXGIToWIC(_In_ DXGI_FORMAT format, _Out_ GUID& guid, _In_ bool ignoreRGBvsBGR = false) noexcept;

    TEX_FILTER_FLAGS __cdecl _CheckWICColorSpace(_In_ const GUID& sourceGUID, _In_ const GUID& targetGUID) noexcept;

    inline WICBitmapDitherType __cdecl _GetWICDither(_In_ TEX_FILTER_FLAGS flags) noexcept
    {
        static_assert(TEX_FILTER_DITHER == 0x10000, "TEX_FILTER_DITHER* flag values don't match mask");

        static_assert(static_cast<int>(TEX_FILTER_DITHER) == static_cast<int>(WIC_FLAGS_DITHER), "TEX_FILTER_DITHER* should match WIC_FLAGS_DITHER*");
        static_assert(static_cast<int>(TEX_FILTER_DITHER_DIFFUSION) == static_cast<int>(WIC_FLAGS_DITHER_DIFFUSION), "TEX_FILTER_DITHER* should match WIC_FLAGS_DITHER*");

        switch (flags & TEX_FILTER_DITHER_MASK)
        {
            case TEX_FILTER_DITHER:
                return WICBitmapDitherTypeOrdered4x4;

            case TEX_FILTER_DITHER_DIFFUSION:
                return WICBitmapDitherTypeErrorDiffusion;

            default:
                return WICBitmapDitherTypeNone;
        }
    }

    inline WICBitmapDitherType __cdecl _GetWICDither(_In_ WIC_FLAGS flags) noexcept
    {
        switch (flags & TEX_FILTER_DITHER_MASK)
        {
        case WIC_FLAGS_DITHER:
            return WICBitmapDitherTypeOrdered4x4;

        case WIC_FLAGS_DITHER_DIFFUSION:
            return WICBitmapDitherTypeErrorDiffusion;

        default:
            return WICBitmapDitherTypeNone;
        }
    }

    inline WICBitmapInterpolationMode __cdecl _GetWICInterp(_In_ WIC_FLAGS flags) noexcept
    {
        static_assert(TEX_FILTER_POINT == 0x100000, "TEX_FILTER_ flag values don't match TEX_FILTER_MASK");

        static_assert(static_cast<int>(TEX_FILTER_POINT) == static_cast<int>(WIC_FLAGS_FILTER_POINT), "TEX_FILTER_* flags should match WIC_FLAGS_FILTER_*");
        static_assert(static_cast<int>(TEX_FILTER_LINEAR) == static_cast<int>(WIC_FLAGS_FILTER_LINEAR), "TEX_FILTER_* flags should match WIC_FLAGS_FILTER_*");
        static_assert(static_cast<int>(TEX_FILTER_CUBIC) == static_cast<int>(WIC_FLAGS_FILTER_CUBIC), "TEX_FILTER_* flags should match WIC_FLAGS_FILTER_*");
        static_assert(static_cast<int>(TEX_FILTER_FANT) == static_cast<int>(WIC_FLAGS_FILTER_FANT), "TEX_FILTER_* flags should match WIC_FLAGS_FILTER_*");

        switch (flags & TEX_FILTER_MODE_MASK)
        {
            case TEX_FILTER_POINT:
                return WICBitmapInterpolationModeNearestNeighbor;

            case TEX_FILTER_LINEAR:
                return WICBitmapInterpolationModeLinear;

            case TEX_FILTER_CUBIC:
                return WICBitmapInterpolationModeCubic;

            case TEX_FILTER_FANT:
            default:
                return WICBitmapInterpolationModeFant;
        }
    }

    inline WICBitmapInterpolationMode __cdecl _GetWICInterp(_In_ TEX_FILTER_FLAGS flags) noexcept
    {
        switch (flags & TEX_FILTER_MODE_MASK)
        {
        case TEX_FILTER_POINT:
            return WICBitmapInterpolationModeNearestNeighbor;

        case TEX_FILTER_LINEAR:
            return WICBitmapInterpolationModeLinear;

        case TEX_FILTER_CUBIC:
            return WICBitmapInterpolationModeCubic;

        case TEX_FILTER_FANT:
        default:
            return WICBitmapInterpolationModeFant;
        }
    }
#endif // WIN32

    //---------------------------------------------------------------------------------
    // Image helper functions
    _Success_(return != false) bool __cdecl _DetermineImageArray(
        _In_ const TexMetadata& metadata, _In_ CP_FLAGS cpFlags,
        _Out_ size_t& nImages, _Out_ size_t& pixelSize) noexcept;

    _Success_(return != false) bool __cdecl _SetupImageArray(
        _In_reads_bytes_(pixelSize) uint8_t *pMemory, _In_ size_t pixelSize,
        _In_ const TexMetadata& metadata, _In_ CP_FLAGS cpFlags,
        _Out_writes_(nImages) Image* images, _In_ size_t nImages) noexcept;

    //---------------------------------------------------------------------------------
    // Conversion helper functions

    enum TEXP_SCANLINE_FLAGS : uint32_t
    {
        TEXP_SCANLINE_NONE          = 0,
        TEXP_SCANLINE_SETALPHA      = 0x1,  // Set alpha channel to known opaque value
        TEXP_SCANLINE_LEGACY        = 0x2,  // Enables specific legacy format conversion cases
    };

    enum CONVERT_FLAGS : uint32_t
    {
        CONVF_FLOAT     = 0x1,
        CONVF_UNORM     = 0x2,
        CONVF_UINT      = 0x4,
        CONVF_SNORM     = 0x8,
        CONVF_SINT      = 0x10,
        CONVF_DEPTH     = 0x20,
        CONVF_STENCIL   = 0x40,
        CONVF_SHAREDEXP = 0x80,
        CONVF_BGR       = 0x100,
        CONVF_XR        = 0x200,
        CONVF_PACKED    = 0x400,
        CONVF_BC        = 0x800,
        CONVF_YUV       = 0x1000,
        CONVF_POS_ONLY  = 0x2000,
        CONVF_R         = 0x10000,
        CONVF_G         = 0x20000,
        CONVF_B         = 0x40000,
        CONVF_A         = 0x80000,
        CONVF_RGB_MASK  = 0x70000,
        CONVF_RGBA_MASK = 0xF0000,
    };

    uint32_t __cdecl _GetConvertFlags(_In_ DXGI_FORMAT format) noexcept;

    void __cdecl _CopyScanline(
        _When_(pDestination == pSource, _Inout_updates_bytes_(outSize))
        _When_(pDestination != pSource, _Out_writes_bytes_(outSize))
        void* pDestination, _In_ size_t outSize,
        _In_reads_bytes_(inSize) const void* pSource, _In_ size_t inSize,
        _In_ DXGI_FORMAT format, _In_ uint32_t tflags) noexcept;

    void __cdecl _SwizzleScanline(
        _When_(pDestination == pSource, _In_)
        _When_(pDestination != pSource, _Out_writes_bytes_(outSize))
        void* pDestination, _In_ size_t outSize,
        _In_reads_bytes_(inSize) const void* pSource, _In_ size_t inSize,
        _In_ DXGI_FORMAT format, _In_ uint32_t tflags) noexcept;

    _Success_(return != false) bool __cdecl _ExpandScanline(
        _Out_writes_bytes_(outSize) void* pDestination, _In_ size_t outSize,
        _In_ DXGI_FORMAT outFormat,
        _In_reads_bytes_(inSize) const void* pSource, _In_ size_t inSize,
        _In_ DXGI_FORMAT inFormat, _In_ uint32_t tflags) noexcept;

    _Success_(return != false) bool __cdecl _LoadScanline(
        _Out_writes_(count) XMVECTOR* pDestination, _In_ size_t count,
        _In_reads_bytes_(size) const void* pSource, _In_ size_t size, _In_ DXGI_FORMAT format) noexcept;

    _Success_(return != false) bool __cdecl _LoadScanlineLinear(
        _Out_writes_(count) XMVECTOR* pDestination, _In_ size_t count,
        _In_reads_bytes_(size) const void* pSource, _In_ size_t size, _In_ DXGI_FORMAT format, _In_ TEX_FILTER_FLAGS flags) noexcept;

    _Success_(return != false) bool __cdecl _StoreScanline(
        _Out_writes_bytes_(size) void* pDestination, _In_ size_t size, _In_ DXGI_FORMAT format,
        _In_reads_(count) const XMVECTOR* pSource, _In_ size_t count, _In_ float threshold = 0) noexcept;

    _Success_(return != false) bool __cdecl _StoreScanlineLinear(
        _Out_writes_bytes_(size) void* pDestination, _In_ size_t size, _In_ DXGI_FORMAT format,
        _Inout_updates_all_(count) XMVECTOR* pSource, _In_ size_t count, _In_ TEX_FILTER_FLAGS flags, _In_ float threshold = 0) noexcept;

    _Success_(return != false) bool __cdecl _StoreScanlineDither(
        _Out_writes_bytes_(size) void* pDestination, _In_ size_t size, _In_ DXGI_FORMAT format,
        _Inout_updates_all_(count) XMVECTOR* pSource, _In_ size_t count, _In_ float threshold, size_t y, size_t z,
        _Inout_updates_all_opt_(count + 2) XMVECTOR* pDiffusionErrors) noexcept;

    HRESULT __cdecl _ConvertToR32G32B32A32(_In_ const Image& srcImage, _Inout_ ScratchImage& image) noexcept;

    HRESULT __cdecl _ConvertFromR32G32B32A32(_In_ const Image& srcImage, _In_ const Image& destImage) noexcept;
    HRESULT __cdecl _ConvertFromR32G32B32A32(_In_ const Image& srcImage, _In_ DXGI_FORMAT format, _Inout_ ScratchImage& image) noexcept;
    HRESULT __cdecl _ConvertFromR32G32B32A32(
        _In_reads_(nimages) const Image* srcImages, _In_ size_t nimages, _In_ const TexMetadata& metadata,
        _In_ DXGI_FORMAT format, _Out_ ScratchImage& result) noexcept;

    HRESULT __cdecl _ConvertToR16G16B16A16(_In_ const Image& srcImage, _Inout_ ScratchImage& image) noexcept;

    HRESULT __cdecl _ConvertFromR16G16B16A16(_In_ const Image& srcImage, _In_ const Image& destImage) noexcept;

    void __cdecl _ConvertScanline(
        _Inout_updates_all_(count) XMVECTOR* pBuffer, _In_ size_t count,
        _In_ DXGI_FORMAT outFormat, _In_ DXGI_FORMAT inFormat, _In_ TEX_FILTER_FLAGS flags) noexcept;

    //---------------------------------------------------------------------------------
    // DDS helper functions
    HRESULT __cdecl _EncodeDDSHeader(
        _In_ const TexMetadata& metadata, DDS_FLAGS flags,
        _Out_writes_bytes_to_opt_(maxsize, required) void* pDestination, _In_ size_t maxsize, _Out_ size_t& required) noexcept;

} // namespace<|MERGE_RESOLUTION|>--- conflicted
+++ resolved
@@ -123,13 +123,11 @@
 
 #include <DirectXPackedVector.h>
 
-<<<<<<< HEAD
-#include "DirectXTex.h"
-=======
 #if (DIRECTX_MATH_VERSION < 315)
 #define XM_ALIGNED_DATA(x) __declspec(align(x))
 #endif
->>>>>>> fd13c320
+
+#include "DirectXTex.h"
 
 #include <malloc.h>
 
