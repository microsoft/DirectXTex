--- conflicted
+++ resolved
@@ -129,28 +129,18 @@
       <OpenMPSupport>true</OpenMPSupport>
       <FloatingPointModel>Fast</FloatingPointModel>
       <EnableEnhancedInstructionSet>StreamingSIMDExtensions2</EnableEnhancedInstructionSet>
-<<<<<<< HEAD
-      <AdditionalOptions>/Zc:twoPhase- /Zc:__cplusplus %(AdditionalOptions)</AdditionalOptions>
-=======
-      <AdditionalOptions> /permissive- /Zc:twoPhase- %(AdditionalOptions)</AdditionalOptions>
->>>>>>> d4e587dc
+      <AdditionalOptions>/Zc:twoPhase- /Zc:__cplusplus %(AdditionalOptions)</AdditionalOptions>
       <PreprocessorDefinitions>_UNICODE;UNICODE;WIN32;_DEBUG;_LIB;_WIN7_PLATFORM_UPDATE;_WIN32_WINNT=0x0600;_CRT_STDIO_ARBITRARY_WIDE_SPECIFIERS;%(PreprocessorDefinitions)</PreprocessorDefinitions>
       <PrecompiledHeader>Use</PrecompiledHeader>
       <PrecompiledHeaderFile>DirectXTexP.h</PrecompiledHeaderFile>
       <ProgramDataBaseFileName>$(IntDir)$(TargetName).pdb</ProgramDataBaseFileName>
       <SDLCheck>true</SDLCheck>
-<<<<<<< HEAD
-      <ConformanceMode>true</ConformanceMode>
-=======
->>>>>>> d4e587dc
-    </ClCompile>
-    <Link>
-      <SubSystem>Windows</SubSystem>
-      <GenerateDebugInformation>true</GenerateDebugInformation>
-<<<<<<< HEAD
-=======
+      <ConformanceMode>true</ConformanceMode>
+    </ClCompile>
+    <Link>
+      <SubSystem>Windows</SubSystem>
+      <GenerateDebugInformation>true</GenerateDebugInformation>
       <LargeAddressAware>true</LargeAddressAware>
->>>>>>> d4e587dc
     </Link>
     <Manifest>
       <EnableDPIAwareness>false</EnableDPIAwareness>
@@ -171,20 +161,13 @@
       <RuntimeLibrary>MultiThreadedDebugDLL</RuntimeLibrary>
       <OpenMPSupport>true</OpenMPSupport>
       <FloatingPointModel>Fast</FloatingPointModel>
-<<<<<<< HEAD
-      <AdditionalOptions>/Zc:twoPhase- /Zc:__cplusplus %(AdditionalOptions)</AdditionalOptions>
-=======
-      <AdditionalOptions> /permissive- /Zc:twoPhase- %(AdditionalOptions)</AdditionalOptions>
->>>>>>> d4e587dc
+      <AdditionalOptions>/Zc:twoPhase- /Zc:__cplusplus %(AdditionalOptions)</AdditionalOptions>
       <PreprocessorDefinitions>_UNICODE;UNICODE;WIN32;_DEBUG;_LIB;_WIN7_PLATFORM_UPDATE;_WIN32_WINNT=0x0600;_CRT_STDIO_ARBITRARY_WIDE_SPECIFIERS;%(PreprocessorDefinitions)</PreprocessorDefinitions>
       <PrecompiledHeader>Use</PrecompiledHeader>
       <PrecompiledHeaderFile>DirectXTexP.h</PrecompiledHeaderFile>
       <ProgramDataBaseFileName>$(IntDir)$(TargetName).pdb</ProgramDataBaseFileName>
       <SDLCheck>true</SDLCheck>
-<<<<<<< HEAD
-      <ConformanceMode>true</ConformanceMode>
-=======
->>>>>>> d4e587dc
+      <ConformanceMode>true</ConformanceMode>
     </ClCompile>
     <Link>
       <SubSystem>Windows</SubSystem>
@@ -209,30 +192,20 @@
       <OpenMPSupport>true</OpenMPSupport>
       <FloatingPointModel>Fast</FloatingPointModel>
       <EnableEnhancedInstructionSet>StreamingSIMDExtensions2</EnableEnhancedInstructionSet>
-<<<<<<< HEAD
-      <AdditionalOptions>/Zc:twoPhase- /Zc:__cplusplus %(AdditionalOptions)</AdditionalOptions>
-=======
-      <AdditionalOptions> /permissive- /Zc:twoPhase- %(AdditionalOptions)</AdditionalOptions>
->>>>>>> d4e587dc
+      <AdditionalOptions>/Zc:twoPhase- /Zc:__cplusplus %(AdditionalOptions)</AdditionalOptions>
       <PreprocessorDefinitions>_UNICODE;UNICODE;WIN32;NDEBUG;_LIB;_WIN7_PLATFORM_UPDATE;_WIN32_WINNT=0x0600;_CRT_STDIO_ARBITRARY_WIDE_SPECIFIERS;%(PreprocessorDefinitions)</PreprocessorDefinitions>
       <PrecompiledHeader>Use</PrecompiledHeader>
       <PrecompiledHeaderFile>DirectXTexP.h</PrecompiledHeaderFile>
       <ProgramDataBaseFileName>$(IntDir)$(TargetName).pdb</ProgramDataBaseFileName>
       <SDLCheck>true</SDLCheck>
-<<<<<<< HEAD
-      <ConformanceMode>true</ConformanceMode>
-=======
->>>>>>> d4e587dc
+      <ConformanceMode>true</ConformanceMode>
     </ClCompile>
     <Link>
       <GenerateDebugInformation>true</GenerateDebugInformation>
       <SubSystem>Windows</SubSystem>
       <OptimizeReferences>true</OptimizeReferences>
       <EnableCOMDATFolding>true</EnableCOMDATFolding>
-<<<<<<< HEAD
-=======
       <LargeAddressAware>true</LargeAddressAware>
->>>>>>> d4e587dc
     </Link>
     <Manifest>
       <EnableDPIAwareness>false</EnableDPIAwareness>
@@ -252,20 +225,13 @@
       <Optimization>MaxSpeed</Optimization>
       <OpenMPSupport>true</OpenMPSupport>
       <FloatingPointModel>Fast</FloatingPointModel>
-<<<<<<< HEAD
-      <AdditionalOptions>/Zc:twoPhase- /Zc:__cplusplus %(AdditionalOptions)</AdditionalOptions>
-=======
-      <AdditionalOptions> /permissive- /Zc:twoPhase- %(AdditionalOptions)</AdditionalOptions>
->>>>>>> d4e587dc
+      <AdditionalOptions>/Zc:twoPhase- /Zc:__cplusplus %(AdditionalOptions)</AdditionalOptions>
       <PreprocessorDefinitions>_UNICODE;UNICODE;WIN32;NDEBUG;_LIB;_WIN7_PLATFORM_UPDATE;_WIN32_WINNT=0x0600;_CRT_STDIO_ARBITRARY_WIDE_SPECIFIERS;%(PreprocessorDefinitions)</PreprocessorDefinitions>
       <PrecompiledHeader>Use</PrecompiledHeader>
       <PrecompiledHeaderFile>DirectXTexP.h</PrecompiledHeaderFile>
       <ProgramDataBaseFileName>$(IntDir)$(TargetName).pdb</ProgramDataBaseFileName>
       <SDLCheck>true</SDLCheck>
-<<<<<<< HEAD
-      <ConformanceMode>true</ConformanceMode>
-=======
->>>>>>> d4e587dc
+      <ConformanceMode>true</ConformanceMode>
     </ClCompile>
     <Link>
       <GenerateDebugInformation>true</GenerateDebugInformation>
@@ -292,30 +258,20 @@
       <OpenMPSupport>true</OpenMPSupport>
       <FloatingPointModel>Fast</FloatingPointModel>
       <EnableEnhancedInstructionSet>StreamingSIMDExtensions2</EnableEnhancedInstructionSet>
-<<<<<<< HEAD
-      <AdditionalOptions>/Zc:twoPhase- /Zc:__cplusplus %(AdditionalOptions)</AdditionalOptions>
-=======
-      <AdditionalOptions> /permissive- /Zc:twoPhase- %(AdditionalOptions)</AdditionalOptions>
->>>>>>> d4e587dc
+      <AdditionalOptions>/Zc:twoPhase- /Zc:__cplusplus %(AdditionalOptions)</AdditionalOptions>
       <PreprocessorDefinitions>_UNICODE;UNICODE;WIN32;NDEBUG;PROFILE;_LIB;_WIN7_PLATFORM_UPDATE;_WIN32_WINNT=0x0600;_CRT_STDIO_ARBITRARY_WIDE_SPECIFIERS;%(PreprocessorDefinitions)</PreprocessorDefinitions>
       <PrecompiledHeader>Use</PrecompiledHeader>
       <PrecompiledHeaderFile>DirectXTexP.h</PrecompiledHeaderFile>
       <ProgramDataBaseFileName>$(IntDir)$(TargetName).pdb</ProgramDataBaseFileName>
       <SDLCheck>true</SDLCheck>
-<<<<<<< HEAD
-      <ConformanceMode>true</ConformanceMode>
-=======
->>>>>>> d4e587dc
+      <ConformanceMode>true</ConformanceMode>
     </ClCompile>
     <Link>
       <GenerateDebugInformation>true</GenerateDebugInformation>
       <SubSystem>Windows</SubSystem>
       <OptimizeReferences>true</OptimizeReferences>
       <EnableCOMDATFolding>true</EnableCOMDATFolding>
-<<<<<<< HEAD
-=======
       <LargeAddressAware>true</LargeAddressAware>
->>>>>>> d4e587dc
     </Link>
     <Manifest>
       <EnableDPIAwareness>false</EnableDPIAwareness>
@@ -335,20 +291,13 @@
       <Optimization>MaxSpeed</Optimization>
       <OpenMPSupport>true</OpenMPSupport>
       <FloatingPointModel>Fast</FloatingPointModel>
-<<<<<<< HEAD
-      <AdditionalOptions>/Zc:twoPhase- /Zc:__cplusplus %(AdditionalOptions)</AdditionalOptions>
-=======
-      <AdditionalOptions> /permissive- /Zc:twoPhase- %(AdditionalOptions)</AdditionalOptions>
->>>>>>> d4e587dc
+      <AdditionalOptions>/Zc:twoPhase- /Zc:__cplusplus %(AdditionalOptions)</AdditionalOptions>
       <PreprocessorDefinitions>_UNICODE;UNICODE;WIN32;NDEBUG;PROFILE;_LIB;_WIN7_PLATFORM_UPDATE;_WIN32_WINNT=0x0600;_CRT_STDIO_ARBITRARY_WIDE_SPECIFIERS;%(PreprocessorDefinitions)</PreprocessorDefinitions>
       <PrecompiledHeader>Use</PrecompiledHeader>
       <PrecompiledHeaderFile>DirectXTexP.h</PrecompiledHeaderFile>
       <ProgramDataBaseFileName>$(IntDir)$(TargetName).pdb</ProgramDataBaseFileName>
       <SDLCheck>true</SDLCheck>
-<<<<<<< HEAD
-      <ConformanceMode>true</ConformanceMode>
-=======
->>>>>>> d4e587dc
+      <ConformanceMode>true</ConformanceMode>
     </ClCompile>
     <Link>
       <GenerateDebugInformation>true</GenerateDebugInformation>
