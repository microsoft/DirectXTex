--- conflicted
+++ resolved
@@ -3776,7 +3776,6 @@
                                 const XMVECTOR v1 = XMVectorSwizzle<1, 3, 1, 3>(v);
                                 *ptr++ = XMVectorSelect(v, v1, g_XMSelect1100);
                             }
-<<<<<<< HEAD
                         }
                         break;
 
@@ -3791,22 +3790,6 @@
                             }
                         }
                         break;
-=======
-                        }
-                        break;
-
-                    case (static_cast<int>(TEX_FILTER_RGB_COPY_BLUE) | static_cast<int>(TEX_FILTER_RGB_COPY_ALPHA)):
-                        {
-                            XMVECTOR* ptr = pBuffer;
-                            for (size_t i = 0; i < count; ++i)
-                            {
-                                const XMVECTOR v = *ptr;
-                                const XMVECTOR v1 = XMVectorSwizzle<2, 3, 2, 3>(v);
-                                *ptr++ = XMVectorSelect(v, v1, g_XMSelect1100);
-                            }
-                        }
-                        break;
->>>>>>> 0abc3333
                     }
                 }
                 else
