--- conflicted
+++ resolved
@@ -65,11 +65,7 @@
     #else
     #define DDSGLOBALCONST extern const __declspec(selectany)
     #endif
-<<<<<<< HEAD
-#endif
-=======
 #endif /* DDSGLOBALCONST */
->>>>>>> be227752
 
 DDSGLOBALCONST DDS_PIXELFORMAT DDSPF_DXT1 =
     { sizeof(DDS_PIXELFORMAT), DDS_FOURCC, MAKEFOURCC('D','X','T','1'), 0, 0, 0, 0, 0 };
